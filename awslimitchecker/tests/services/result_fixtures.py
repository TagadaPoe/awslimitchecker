"""
awslimitchecker/tests/services/result_fixtures.py

The latest version of this package is available at:
<https://github.com/jantman/awslimitchecker>

################################################################################
Copyright 2015-2018 Jason Antman <jason@jasonantman.com>

    This file is part of awslimitchecker, also known as awslimitchecker.

    awslimitchecker is free software: you can redistribute it and/or modify
    it under the terms of the GNU Affero General Public License as published by
    the Free Software Foundation, either version 3 of the License, or
    (at your option) any later version.

    awslimitchecker is distributed in the hope that it will be useful,
    but WITHOUT ANY WARRANTY; without even the implied warranty of
    MERCHANTABILITY or FITNESS FOR A PARTICULAR PURPOSE.  See the
    GNU Affero General Public License for more details.

    You should have received a copy of the GNU Affero General Public License
    along with awslimitchecker.  If not, see <http://www.gnu.org/licenses/>.

The Copyright and Authors attributions contained herein may not be removed or
otherwise altered, except to add the Author attribution of a contributor to
this work. (Additional Terms pursuant to Section 7b of the AGPL v3)
################################################################################
While not legally required, I sincerely request that anyone who finds
bugs please submit them at <https://github.com/jantman/awslimitchecker> or
to me via email, and that you send any contributions or improvements
either as a pull request on GitHub, or to me via email.
################################################################################

AUTHORS:
Jason Antman <jason@jasonantman.com> <http://www.jasonantman.com>
################################################################################
"""

import sys
from datetime import datetime
import boto3
from boto3.utils import ServiceContext

# https://code.google.com/p/mock/issues/detail?id=249
# py>=3.4 should use unittest.mock not the mock package on pypi
if (
        sys.version_info[0] < 3 or
        sys.version_info[0] == 3 and sys.version_info[1] < 4
):
    from mock import Mock
else:
    from unittest.mock import Mock

# boto3 response fixtures


def get_boto3_resource_model(service_name, resource_name):
    """
    Return a boto3 resource model class for the given service_name and
    resource_name (type).

    NOTE that when the boto3.session.Session object is instantiated, the
     underlying botocore Session will attempt HTTP requests to 169.254.169.254
     to retrieve Instance Metadata and an IAM Role. In order to prevent this,
     you should simply export some bogus AWS credential environment variables.

    :param service_name: name of the service
    :type service_name: str
    :param resource_name: name of the resource type/model to get
    :type resource_name: str
    :return: boto3 resource model class
    """
    session = boto3.session.Session(region_name='us-east-1')
    loader = session._session.get_component('data_loader')
    json_resource_model = loader.load_service_model(service_name,
                                                    'resources-1')
    service_resource = session.resource(service_name)
    service_model = service_resource.meta.client.meta.service_model

    resource_model = json_resource_model['resources'][resource_name]
    resource_cls = session.resource_factory.load_from_definition(
        resource_name=resource_name,
        single_resource_json_definition=resource_model,
        service_context=ServiceContext(
            service_name=service_name,
            resource_json_definitions=json_resource_model['resources'],
            service_model=service_model,
            service_waiter_model=None
        )
    )
    return resource_cls


# get some resource models for specs...
Instance = get_boto3_resource_model('ec2', 'Instance')
SecurityGroup = get_boto3_resource_model('ec2', 'SecurityGroup')
ClassicAddress = get_boto3_resource_model('ec2', 'ClassicAddress')
VpcAddress = get_boto3_resource_model('ec2', 'VpcAddress')
NetworkInterface = get_boto3_resource_model('ec2', 'NetworkInterface')


class EBS(object):

    test_find_usage_ebs = {
        'Volumes': [
            # 500G magnetic
            {
                'VolumeId': 'vol-1',
                'Size': 500,
                'VolumeType': 'standard',
                'Iops': None,
                # boilerplate sample response
                'SnapshotId': 'string',
                'AvailabilityZone': 'string',
                'State': 'available',
                'CreateTime': datetime(2015, 1, 1),
                'Attachments': [
                    {
                        'VolumeId': 'string',
                        'InstanceId': 'string',
                        'Device': 'string',
                        'State': 'attached',
                        'AttachTime': datetime(2015, 1, 1),
                        'DeleteOnTermination': True
                    },
                ],
                'Tags': [
                    {
                        'Key': 'string',
                        'Value': 'string'
                    },
                ],
                'Encrypted': False,
                'KmsKeyId': 'string'
            },
            # 8G magnetic
            {
                'VolumeId': 'vol-2',
                'Size': 8,
                'VolumeType': 'standard',
                'Iops': None,
            },
            # 15G general purpose SSD, 45 IOPS
            {
                'VolumeId': 'vol-3',
                'Size': 15,
                'VolumeType': 'gp2',
                'Iops': 45,
            },
            # 30G general purpose SSD, 90 IOPS
            {
                'VolumeId': 'vol-4',
                'Size': 30,
                'VolumeType': 'gp2',
                'Iops': 90,
            },
            # 400G PIOPS, 700 IOPS
            {
                'VolumeId': 'vol-5',
                'Size': 400,
                'VolumeType': 'io1',
                'Iops': 700,
            },
            # 100G PIOPS, 300 IOPS
            {
                'VolumeId': 'vol-6',
                'Size': 100,
                'VolumeType': 'io1',
                'Iops': 300,
            },
            # othertype
            {
                'VolumeId': 'vol-7',
                'VolumeType': 'othertype',
            },
            # 500G ST1
            {
                'VolumeId': 'vol-8',
                'Size': 500,
                'VolumeType': 'st1',
                'Iops': None,
            },
            # 1000G SC1
            {
                'VolumeId': 'vol-9',
                'Size': 1000,
                'VolumeType': 'sc1',
                'Iops': None,
            },
        ]
    }

    test_find_usage_snapshots = {
        'Snapshots': [
            {
                'SnapshotId': 'snap-1',
                'VolumeId': 'string',
                'State': 'completed',
                'StateMessage': 'string',
                'StartTime': datetime(2015, 1, 1),
                'Progress': 'string',
                'OwnerId': 'string',
                'Description': 'string',
                'VolumeSize': 123,
                'OwnerAlias': 'string',
                'Tags': [
                    {
                        'Key': 'string',
                        'Value': 'string'
                    },
                ],
                'Encrypted': False,
                'KmsKeyId': 'string',
                'DataEncryptionKeyId': 'string'
            },
            {'SnapshotId': 'snap-2'},
            {'SnapshotId': 'snap-3'},
        ]
    }


class VPC(object):
    test_find_usage_vpcs = {
        'Vpcs': [
            {
                'VpcId': 'vpc-1',
                'State': 'available',
                'CidrBlock': 'string',
                'DhcpOptionsId': 'string',
                'Tags': [
                    {
                        'Key': 'fooTag',
                        'Value': 'fooVal'
                    },
                ],
                'InstanceTenancy': 'default',
                'IsDefault': False
            },
            {'VpcId': 'vpc-2'},
        ]
    }

    test_find_usage_subnets = {
        'Subnets': [
            {
                'SubnetId': 'string',
                'State': 'available',
                'VpcId': 'vpc-1',
                'CidrBlock': 'string',
                'AvailableIpAddressCount': 123,
                'AvailabilityZone': 'string',
                'DefaultForAz': False,
                'MapPublicIpOnLaunch': True,
                'Tags': [
                    {
                        'Key': 'tagKey',
                        'Value': 'tagVal'
                    },
                ]
            },
            {
                'VpcId': 'vpc-1',
                'SubnetId': 'subnet2',
                'AvailabilityZone': 'az3',
            },
            {
                'VpcId': 'vpc-2',
                'SubnetId': 'subnet3',
                'AvailabilityZone': 'az2',
            },
        ]
    }

    test_find_usage_acls = {
        'NetworkAcls': [
            {
                'NetworkAclId': 'acl-1',
                'VpcId': 'vpc-1',
                'IsDefault': True,
                'Entries': [
                    {
                        'RuleNumber': 123,
                        'Protocol': 'string',
                        'RuleAction': 'allow',
                        'Egress': True,
                        'CidrBlock': 'string',
                        'IcmpTypeCode': {
                            'Type': 123,
                            'Code': 123
                        },
                        'PortRange': {
                            'From': 123,
                            'To': 123
                        }
                    },
                    {
                        'RuleNumber': 124,
                        'Protocol': 'string',
                        'RuleAction': 'allow',
                        'Egress': False,
                        'CidrBlock': 'string',
                        'IcmpTypeCode': {
                            'Type': 123,
                            'Code': 123
                        },
                        'PortRange': {
                            'From': 124,
                            'To': 124
                        }
                    },
                    {
                        'RuleNumber': 125,
                        'Protocol': 'string',
                        'RuleAction': 'deny',
                        'Egress': False,
                        'CidrBlock': 'string',
                        'IcmpTypeCode': {
                            'Type': 123,
                            'Code': 123
                        },
                        'PortRange': {
                            'From': 125,
                            'To': 125
                        }
                    },
                ],
                'Associations': [
                    {
                        'NetworkAclAssociationId': 'string',
                        'NetworkAclId': 'string',
                        'SubnetId': 'string'
                    },
                ],
                'Tags': [
                    {
                        'Key': 'tagKey',
                        'Value': 'tagVal'
                    },
                ]
            },
            {
                'NetworkAclId': 'acl-2',
                'VpcId': 'vpc-1',
                'Entries': [1],
            },
            {
                'NetworkAclId': 'acl-3',
                'VpcId': 'vpc-2',
                'Entries': [1, 2, 3, 4, 5],
            },
        ]
    }

    test_find_usage_route_tables = {
        'RouteTables': [
            {
                'RouteTableId': 'rt-1',
                'VpcId': 'vpc-1',
                'Routes': [
                    {
                        'DestinationCidrBlock': 'string',
                        'DestinationPrefixListId': 'string',
                        'GatewayId': 'string',
                        'InstanceId': 'string',
                        'InstanceOwnerId': 'string',
                        'NetworkInterfaceId': 'string',
                        'VpcPeeringConnectionId': 'string',
                        'NatGatewayId': 'string',
                        'State': 'active',
                        'Origin': 'CreateRouteTable'
                    },
                    {
                        'foo': 'bar',
                        'baz': 'blam',
                        'Origin': 'CreateRoute'
                    },
                    {
                        'foo': 'bar',
                        'baz': 'blam',
                        'Origin': 'EnableVgwRoutePropagation'
                    },
                ],
                'Associations': [
                    {
                        'RouteTableAssociationId': 'string',
                        'RouteTableId': 'string',
                        'SubnetId': 'string',
                        'Main': True
                    },
                ],
                'Tags': [
                    {
                        'Key': 'tagKey',
                        'Value': 'tagVal'
                    },
                ],
                'PropagatingVgws': [
                    {
                        'GatewayId': 'string'
                    },
                ]
            },
            {
                'RouteTableId': 'rt-2',
                'VpcId': 'vpc-1',
                'Routes': [
                    {
                        'foo': 'bar',
                        'baz': 'blam',
                        'Origin': 'CreateRouteTable'
                    },
                ],
            },
            {
                'RouteTableId': 'rt-3',
                'VpcId': 'vpc-2',
                'Routes': [
                    {
                        'foo': 'bar',
                        'baz': 'blam',
                        'Origin': 'EnableVgwRoutePropagation'
                    },
                    {
                        'foo': 'bar',
                        'baz': 'blam',
                        'Origin': 'CreateRoute'
                    },
                    {
                        'foo': 'bar',
                        'baz': 'blam',
                        'Origin': 'CreateRoute'
                    },
                    {
                        'foo': 'bar',
                        'baz': 'blam',
                        'Origin': 'EnableVgwRoutePropagation'
                    },
                    {
                        'foo': 'bar',
                        'baz': 'blam',
                        'Origin': 'CreateRouteTable'
                    },
                ],
            }
        ]
    }

    test_find_usage_internet_gateways = {
        'InternetGateways': [
            {
                'InternetGatewayId': 'gw-1',
                'Attachments': [
                    {
                        'VpcId': 'string',
                        'State': 'attached'
                    },
                ],
                'Tags': [
                    {
                        'Key': 'tagKey',
                        'Value': 'tagVal'
                    },
                ]
            },
            {'InternetGatewayId': 'gw-2'}
        ]
    }

    test_find_usage_nat_gateways = {
        'NatGateways': [
            {
                'VpcId': 'vpc-123',
                'SubnetId': 'subnet2',
                'NatGatewayId': 'nat-121',
                'CreateTime': datetime(1970, 1, 1),
                'State': 'available',
            },
            {
                'VpcId': 'vpc-123',
                'SubnetId': 'subnet3',
                'NatGatewayId': 'nat-122',
                'CreateTime': datetime(1970, 1, 1),
                'State': 'available',
            },
            {
                'VpcId': 'vpc-123',
                'SubnetId': 'subnet3',
                'NatGatewayId': 'nat-123',
                'CreateTime': datetime(1970, 1, 1),
                'State': 'available',
            },
            {
                'VpcId': 'vpc-123',
                'SubnetId': 'subnet4',
                'NatGatewayId': 'nat-124',
                'CreateTime': datetime(1970, 1, 1),
                'State': 'available',
            },
            {
                'VpcId': 'vpc-123',
                'SubnetId': 'subnet2',
                'NatGatewayId': 'nat-125',
                'CreateTime': datetime(1970, 1, 1),
                'State': 'deleted',
            },
            {
                'VpcId': 'vpc-123',
                'SubnetId': 'subnet3',
                'NatGatewayId': 'nat-126',
                'CreateTime': datetime(1970, 1, 1),
                'State': 'pending',
            },
            {
                'VpcId': 'vpc-123',
                'SubnetId': 'subnet3',
                'NatGatewayId': 'nat-127',
                'CreateTime': datetime(1970, 1, 1),
                'State': 'failed',
            }
        ],
        'NextToken': None,
    }

    test_find_usage_nat_gateways_subnets = {
        'string': 'az2',
        'subnet2': 'az3',
        'subnet3': 'az2'
    }

    test_find_usages_vpn_gateways = {
        'VpnGateways': [
            {
                'AvailabilityZone': 'string',
                'State': 'pending',
                'Type': 'ipsec.1',
                'VpcAttachments': [
                    {
                        'State': 'attaching',
                        'VpcId': 'string'
                    },
                ],
                'VpnGatewayId': 'string',
                'Tags': [
                    {
                        'Key': 'string',
                        'Value': 'string'
                    },
                ]
            },
            {'VpnGatewayId': 'string1'}
        ]
    }

    test_find_usage_network_interfaces = {
        'NetworkInterfaces': [
            {
                'Association': {
                    'AllocationId': 'allocation-123',
                    'AssociationId': 'association-123',
                    'IpOwnerId': '123456789012',
                    'PublicDnsName': 'string',
                    'PublicIp': '50.0.0.0'
                },
                'Attachment': {
                    'AttachTime': datetime(2015, 1, 1),
                    'AttachmentId': 'eni-123',
                    'DeleteOnTermination': True,
                    'DeviceIndex': 123,
                    'InstanceId': 'i-123',
                    'InstanceOwnerId': '123456789012',
                    'Status': 'attaching'
                },
                'AvailabilityZone': 'us-east-2a',
                'Description': 'NetworkInface',
                'Groups': [
                    {
                        'GroupName': 'groupName',
                        'GroupId': 'sg-123'
                    },
                ],
                'InterfaceType': 'interface',
                'Ipv6Addresses': [],
                'MacAddress': 'address',
                'NetworkInterfaceId': 'eni-123',
                'OwnerId': 'string',
                'PrivateDnsName': 'string',
                'PrivateIpAddress': 'string',
                'PrivateIpAddresses': [
                    {
                        'Association': {
                            'AllocationId': 'allocation-123',
                            'AssociationId': 'association-123',
                            'IpOwnerId': '123456789012',
                            'PublicDnsName': 'string',
                            'PublicIp': '10.0.0.0'
                        },
                        'Primary': True,
                        'PrivateDnsName': 'string',
                        'PrivateIpAddress': 'string'
                    },
                ],
                'RequesterId': '123456789012',
                'RequesterManaged': True,
                'SourceDestCheck': True,
                'Status': 'available',
                'SubnetId': 'subnet-123',
                'TagSet': [
                    {
                        'Key': 'tagkey',
                        'Value': 'tagvalue'
                    },
                ],
                'VpcId': 'string'
            }
        ],
        'ResponseMetadata': {
            'HTTPStatusCode': 200,
            'RequestId': '9cc96e79-3ace-43c2-8a5f-fa1e41017dc0'
        }
    }

    test_update_limits_from_api_high_max_instances = {
        'ResponseMetadata': {
            'HTTPStatusCode': 200,
            'RequestId': '16b85906-ab0d-4134-b8bb-df3e6120c6c7'
        },
        'AccountAttributes': [
            {
                'AttributeName': 'max-instances',
                'AttributeValues': [
                    {
                        'AttributeValue': '400'
                    }
                ]
            }
        ]
    }

    test_update_limits_from_api_low_max_instances = {
        'ResponseMetadata': {
            'HTTPStatusCode': 200,
            'RequestId': '16b85906-ab0d-4134-b8bb-df3e6120c6c7'
        },
        'AccountAttributes': [
            {
                'AttributeName': 'max-instances',
                'AttributeValues': [
                    {
                        'AttributeValue': '50'
                    }
                ]
            },
            {
                'AttributeName': 'something-else',
                'AttributeValues': [
                    {
                        'AttributeValue': '1'
                    }
                ]
            }
        ]
    }


class RDS(object):
    test_find_usage_instances = []
    # first result page
    test_find_usage_instances.append({
        'DBInstances': [
            {
                'PubliclyAccessible': False,
                'MasterUsername': 'myuser',
                'LicenseModel': 'general-public-license',
                'VpcSecurityGroups': [
                    {
                        'Status': 'active',
                        'VpcSecurityGroupId': 'sg-aaaaaaaa'
                    }
                ],
                'InstanceCreateTime': 1429910904.366,
                'OptionGroupMemberships': [
                    {
                        'Status': 'in-sync',
                        'OptionGroupName': 'default:mysql-5-6'
                    }
                ],
                'PendingModifiedValues': {
                    'MultiAZ': None,
                    'MasterUserPassword': None,
                    'Port': None,
                    'Iops': None,
                    'AllocatedStorage': None,
                    'EngineVersion': None,
                    'BackupRetentionPeriod': None,
                    'DBInstanceClass': None,
                    'DBInstanceIdentifier': None
                },
                'Engine': 'mysql',
                'MultiAZ': True,
                'LatestRestorableTime': 1435966800.0,
                'DBSecurityGroups': [
                    {
                        'Status': 'active',
                        'DBSecurityGroupName': 'mydb-dbsecuritygroup-aaaa'
                    }
                ],
                'DBParameterGroups': [
                    {
                        'DBParameterGroupName': 'default.mysql5.6',
                        'ParameterApplyStatus': 'in-sync'
                    }
                ],
                'ReadReplicaSourceDBInstanceIdentifier': None,
                'AutoMinorVersionUpgrade': True,
                'PreferredBackupWindow': '07:00-08:00',
                'DBSubnetGroup': {
                    'VpcId': 'vpc-abcdef01',
                    'Subnets': [
                        {
                            'SubnetStatus': 'Active',
                            'SubnetIdentifier': 'subnet-aaaaaaaa',
                            'SubnetAvailabilityZone': {
                                'Name': 'us-east-1d',
                                'ProvisionedIopsCapable': False
                            }
                        },
                        {
                            'SubnetStatus': 'Active',
                            'SubnetIdentifier': 'subnet-22222222',
                            'SubnetAvailabilityZone': {
                                'Name': 'us-east-1a',
                                'ProvisionedIopsCapable': False
                            }
                        }
                    ],
                    'DBSubnetGroupName': 'mydb-dbsubnetgroup-abcd',
                    'SubnetGroupStatus': 'Complete',
                    'DBSubnetGroupDescription': 'Subnet group for RDS instance'
                },
                'SecondaryAvailabilityZone': 'us-east-1a',
                'ReadReplicaDBInstanceIdentifiers': [],
                'AllocatedStorage': 200,
                'BackupRetentionPeriod': 7,
                'DBName': 'wordpress',
                'PreferredMaintenanceWindow': 'tue:08:00-tue:09:00',
                'Endpoint': {
                    'Port': 3306,
                    'Address': 'foo.bar.us-east-1.rds.amazonaws.com'
                },
                'DBInstanceStatus': 'available',
                'StatusInfos': None,
                'EngineVersion': '5.6.22',
                'CharacterSetName': None,
                'AvailabilityZone': 'us-east-1d',
                'Iops': None,
                'DBInstanceClass': 'db.t2.small',
                'DBInstanceIdentifier': 'foo'
            },
        ],
        'NextToken': 'string'
    })
    # second result page
    test_find_usage_instances.append({
        'DBInstances': [
            {
                'PubliclyAccessible': False,
                'MasterUsername': 'myuser2',
                'LicenseModel': 'postgresql-license',
                'VpcSecurityGroups': [
                    {
                        'Status': 'active',
                        'VpcSecurityGroupId': 'sg-12345678'
                    }
                ],
                'InstanceCreateTime': 1432238504.239,
                'OptionGroupMemberships': [
                    {
                        'Status': 'in-sync',
                        'OptionGroupName': 'default:postgres-9-3'
                    }
                ],
                'PendingModifiedValues': {
                    'MultiAZ': None,
                    'MasterUserPassword': None,
                    'Port': None,
                    'Iops': None,
                    'AllocatedStorage': None,
                    'EngineVersion': None,
                    'BackupRetentionPeriod': None,
                    'DBInstanceClass': None,
                    'DBInstanceIdentifier': None
                },
                'Engine': 'postgres',
                'MultiAZ': False,
                'LatestRestorableTime': 1435966550.0,
                'DBSecurityGroups': [
                    {
                        'Status': 'active',
                        'DBSecurityGroupName': 'sg1234-dbsecuritygroup-abcd'
                    }
                ],
                'DBParameterGroups': [
                    {
                        'DBParameterGroupName': 'default.postgres9.3',
                        'ParameterApplyStatus': 'in-sync'
                    }
                ],
                'ReadReplicaSourceDBInstanceIdentifier': None,
                'AutoMinorVersionUpgrade': True,
                'PreferredBackupWindow': '03:09-03:39',
                'DBSubnetGroup': {
                    'VpcId': 'vpc-87654321',
                    'Subnets': [
                        {
                            'SubnetStatus': 'Active',
                            'SubnetIdentifier': 'subnet-a1234567',
                            'SubnetAvailabilityZone': {
                                'Name': 'us-east-1e',
                                'ProvisionedIopsCapable': False
                            }
                        },
                        {
                            'SubnetStatus': 'Active',
                            'SubnetIdentifier': 'subnet-b1234567',
                            'SubnetAvailabilityZone': {
                                'Name': 'us-east-1a',
                                'ProvisionedIopsCapable': False
                            }
                        },
                        {
                            'SubnetStatus': 'Active',
                            'SubnetIdentifier': 'subnet-c1234567',
                            'SubnetAvailabilityZone': {
                                'Name': 'us-east-1d',
                                'ProvisionedIopsCapable': False
                            }
                        }
                    ],
                    'DBSubnetGroupName': 'mydb-dbsubnetgroup-abcdef',
                    'SubnetGroupStatus': 'Complete',
                    'DBSubnetGroupDescription': 'Subnet group for RDS instance'
                },
                'SecondaryAvailabilityZone': None,
                'ReadReplicaDBInstanceIdentifiers': ['db-123', 'db-456'],
                'AllocatedStorage': 50,
                'BackupRetentionPeriod': 1,
                'DBName': 'mydbname',
                'PreferredMaintenanceWindow': 'mon:05:11-mon:05:41',
                'Endpoint': {
                    'Port': 5432,
                    'Address': 'baz.blam.us-east-1.rds.amazonaws.com'
                },
                'DBInstanceStatus': 'available',
                'StatusInfos': None,
                'EngineVersion': '9.3.6',
                'CharacterSetName': None,
                'AvailabilityZone': 'us-east-1a',
                'Iops': None,
                'DBInstanceClass': 'db.t2.small',
                'DBInstanceIdentifier': 'baz'
            }
        ]
    })

    test_find_usage_subnet_groups = []
    test_find_usage_subnet_groups.append({
        "DBSubnetGroups": [
            {
                "DBSubnetGroupDescription":
                    "Subnet group for CloudFormation RDS instance",
                "DBSubnetGroupName":
                    "SubnetGroup1",
                "SubnetGroupStatus": "Complete",
                "Subnets": [
                    {
                        "SubnetAvailabilityZone": {
                            "Name": "us-east-1d",
                            "ProvisionedIopsCapable": False
                        },
                        "SubnetIdentifier": "subnet-38e87861",
                        "SubnetStatus": "Active"
                    },
                    {
                        "SubnetAvailabilityZone": {
                            "Name": "us-east-1a",
                            "ProvisionedIopsCapable": False
                        },
                        "SubnetIdentifier": "subnet-4f027f38",
                        "SubnetStatus": "Active"
                    }
                ],
                "VpcId": "vpc-1ee8937b"
            },
        ],
        'NextToken': 'string'
    })
    test_find_usage_subnet_groups.append({
        'DBSubnetGroups': [
            {
                "DBSubnetGroupDescription":
                    "Created from the RDS Management Console",
                "DBSubnetGroupName": "default",
                "SubnetGroupStatus": "Complete",
                "Subnets": [
                    {
                        "SubnetAvailabilityZone": {
                            "Name": "us-east-1e",
                            "ProvisionedIopsCapable": False
                        },
                        "SubnetIdentifier": "subnet-49071f61",
                        "SubnetStatus": "Active"
                    },
                    {
                        "SubnetAvailabilityZone": {
                            "Name": "us-east-1a",
                            "ProvisionedIopsCapable": False
                        },
                        "SubnetIdentifier": "subnet-6fe23c18",
                        "SubnetStatus": "Active"
                    },
                    {
                        "SubnetAvailabilityZone": {
                            "Name": "us-east-1d",
                            "ProvisionedIopsCapable": False
                        },
                        "SubnetIdentifier": "subnet-a9b54df0",
                        "SubnetStatus": "Active"
                    }
                ],
                "VpcId": "vpc-c300b9a6"
            },
            {
                "DBSubnetGroupDescription":
                    "Subnet group for CloudFormation RDS instance",
                "DBSubnetGroupName":
                    "SubnetGroup2",
                "SubnetGroupStatus": "Complete",
                "Subnets": [
                    {
                        "SubnetAvailabilityZone": {
                            "Name": "us-east-1a",
                            "ProvisionedIopsCapable": False
                        },
                        "SubnetIdentifier": "subnet-0b037e7c",
                        "SubnetStatus": "Active"
                    }
                ],
                "VpcId": "vpc-73ec9716"
            },
        ],
    })

    test_find_usage_security_groups = []
    test_find_usage_security_groups.append({
        "DBSecurityGroups": [
            {
                "DBSecurityGroupDescription": "Frontend Access",
                "DBSecurityGroupName":
                    "SecurityGroup1",
                "EC2SecurityGroups": [
                    {
                        "EC2SecurityGroupId": "sg-c6dd95a2",
                        "EC2SecurityGroupName":
                            "EC2SG1",
                        "EC2SecurityGroupOwnerId": None,
                        "Status": "authorized"
                    }
                ],
                "IPRanges": [],
                "OwnerId": "123456789012",
                "VpcId": None
            },
            {
                "DBSecurityGroupDescription": "empty",
                "DBSecurityGroupName":
                    "MyEmptySecurityGroup",
                "EC2SecurityGroups": [],
                "IPRanges": [],
                "OwnerId": "123456789012",
                "VpcId": None
            },
            {
                "DBSecurityGroupDescription":
                    "default:vpc-a926c2cc",
                "DBSecurityGroupName": "default:vpc-a926c2cc",
                "EC2SecurityGroups": [],
                "IPRanges": [],
                "OwnerId": "123456789012",
                "VpcId": "vpc-a926c2cc"
            },
        ],
        'NextToken': 'string'
    })
    test_find_usage_security_groups.append({
        'DBSecurityGroups': [
            {
                "DBSecurityGroupDescription": "Frontend Access",
                "DBSecurityGroupName": "SecurityGroup2",
                "EC2SecurityGroups": [
                    {
                        "EC2SecurityGroupId": "sg-aaaaaaaa",
                        "EC2SecurityGroupName": "SGName-aaaaaaaa",
                        "EC2SecurityGroupOwnerId": None,
                        "Status": "authorized"
                    },
                    {
                        "EC2SecurityGroupId": "sg-bbbbbbbb",
                        "EC2SecurityGroupName": "SGName-bbbbbbbb",
                        "EC2SecurityGroupOwnerId": None,
                        "Status": "authorized"
                    },
                    {
                        "EC2SecurityGroupId": "sg-cccccccc",
                        "EC2SecurityGroupName": "SGName-cccccccc",
                        "EC2SecurityGroupOwnerId": None,
                        "Status": "authorized"
                    },
                ],
                "IPRanges": [],
                "OwnerId": "123456789012",
                "VpcId": "vpc-73ec9716"
            },
            {
                'VpcId': None,
                'DBSecurityGroupDescription':
                    'awslimitchecker test',
                'IPRanges': [
                    {
                        'Status': 'authorized',
                        'CIDRIP': '76.122.124.15/32'
                    },
                    {
                        'Status': 'authorized',
                        'CIDRIP': '66.6.152.59/32'
                    }
                ],
                'OwnerId': '123456789012',
                'EC2SecurityGroups': [],
                'DBSecurityGroupName': 'alctest'
            }
        ],
    })

    test_update_limits_from_api = {
        'AccountQuotas': [
            {
                'Max': 200,
                'AccountQuotaName': 'DBInstances',
                'Used': 124
            },
            {
                'Max': 201,
                'AccountQuotaName': 'ReservedDBInstances',
                'Used': 96},
            {
                'Max': 100000,
                'AccountQuotaName': 'AllocatedStorage',
                'Used': 8320
            },
            {
                'Max': 25,
                'AccountQuotaName': 'DBSecurityGroups',
                'Used': 15
            },
            {
                'Max': 20,
                'AccountQuotaName': 'AuthorizationsPerDBSecurityGroup',
                'Used': 5
            },
            {
                'Max': 50,
                'AccountQuotaName': 'DBParameterGroups',
                'Used': 39
            },
            {
                'Max': 150,
                'AccountQuotaName': 'ManualSnapshots',
                'Used': 76
            },
            {
                'Max': 21,
                'AccountQuotaName': 'EventSubscriptions',
                'Used': 1
            },
            {
                'Max': 202,
                'AccountQuotaName': 'DBSubnetGroups',
                'Used': 89
            },
            {
                'Max': 22,
                'AccountQuotaName': 'OptionGroups',
                'Used': 2
            },
            {
                'Max': 23,
                'AccountQuotaName': 'SubnetsPerDBSubnetGroup',
                'Used': 14
            },
            {
                'Max': 5,
                'AccountQuotaName': 'ReadReplicasPerMaster',
                'Used': 4
            },
            {
                'Max': 40,
                'AccountQuotaName': 'DBClusters',
                'Used': 3
            },
            {
                'Max': 51,
                'AccountQuotaName': 'DBClusterParameterGroups',
                'Used': 6
            },
            {
                'Max': 11,
                'AccountQuotaName': 'DBInstanceRoles',
                'Used': 1
            },
            {
                'Max': 12,
                'AccountQuotaName': 'DBClusterRoles',
                'Used': 2
            },
            {
                'Max': 13,
                'AccountQuotaName': 'CustomEndpointsPerDBCluster',
                'Used': 3
            },
            {
                'Max': 101,
                'AccountQuotaName': 'ManualClusterSnapshots',
                'Used': 5
            },
            {
                'Max': 98,
                'AccountQuotaName': 'Foo',
                'Used': 99
            }
        ],
        'ResponseMetadata': {
            'HTTPStatusCode': 200,
            'RequestId': '95729212-e5ab-11e5-8250-91a417accabb'
        }
    }


class ElasticBeanstalk(object):

    test_find_usage_applications = {
        'Applications': [
            {
                'ApplicationName': 'application-1',
                'Description': 'description-1',
                'DateCreated': datetime(2015, 1, 1),
                'DateUpdated': datetime(2015, 1, 1),
                'Versions': [
                    'version-1',
                    'version-2'
                ],
                'ConfigurationTemplates': [
                    'config-1',
                    'config-2'
                ]
            },
            {
                'ApplicationName': 'application-2',
                'Description': 'description-2',
                'DateCreated': datetime(2015, 1, 2),
                'DateUpdated': datetime(2015, 1, 2),
                'Versions': [
                    'version-1',
                    'version-2'
                ],
                'ConfigurationTemplates': [
                    'config-1',
                    'config-2'
                ]
            }
        ]
    }

    test_find_usage_application_versions = {
        'ApplicationVersions': [
            {
                'ApplicationName': 'application-1',
                'Description': 'description-1',
                'DateCreated': datetime(2015, 1, 1),
                'DateUpdated': datetime(2015, 1, 1),
                'SourceBundle': {
                    'S3Bucket': 's3-bucket',
                    'S3Key': 's3-key'
                },
                'VersionLabel': 'version-2'
            },
            {
                'ApplicationName': 'application-1',
                'Description': 'description-1',
                'DateCreated': datetime(2015, 1, 1),
                'DateUpdated': datetime(2015, 1, 1),
                'SourceBundle': {
                    'S3Bucket': 's3-bucket',
                    'S3Key': 's3-key'
                },
                'VersionLabel': 'version-1'
            },
            {
                'ApplicationName': 'application-2',
                'Description': 'description-1',
                'DateCreated': datetime(2015, 1, 2),
                'DateUpdated': datetime(2015, 1, 2),
                'SourceBundle': {
                    'S3Bucket': 's3-bucket',
                    'S3Key': 's3-key'
                },
                'VersionLabel': 'version-2'
            },
            {
                'ApplicationName': 'application-2',
                'Description': 'description-1',
                'DateCreated': datetime(2015, 1, 2),
                'DateUpdated': datetime(2015, 1, 2),
                'SourceBundle': {
                    'S3Bucket': 's3-bucket',
                    'S3Key': 's3-key'
                },
                'VersionLabel': 'version-1'
            }
        ]
    }

    test_find_usage_environments = {
        'Environments': [
            {
                'EnvironmentName': 'application-environment-1',
                'EnvironmentId': 'environment-id-1',
                'ApplicationName': 'application-1',
                'VersionLabel': 'version-2',
                'SolutionStackName': 'solution-stack',
                'TemplateName': 'template-name',
                'Description': 'description-1',
                'EndpointURL': 'application-1.region.elasticbeanstalk.com',
                'CNAME': 'application-1.elasticbeanstalk.com',
                'DateCreated': datetime(2015, 1, 1),
                'DateUpdated': datetime(2015, 1, 1),
                'Status': 'Ready',
                'AbortableOperationInProgress': False,
                'Health': 'Green',
                'HealthStatus': 'Ok',
                'Resources': {
                    'LoadBalancer': {
                        'LoadBalancerName': 'load-balancer-1',
                        'Domain': 'domain',
                        'Listeners': [
                            {
                                'Protocol': 'http',
                                'Port': 80
                            }
                        ]
                    }
                },
                'Tier': {
                    'Name': 'tier-1',
                    'Type': 'tier-type',
                    'Version': 'tier-version'
                },
                'EnvironmentLinks': [
                    {
                        'LinkName': 'link-name',
                        'EnvironmentName': 'environment-name'
                    }
                ]
            },
            {
                'EnvironmentName': 'application-environment-2',
                'EnvironmentId': 'environment-id-2',
                'ApplicationName': 'application-2',
                'VersionLabel': 'version-2',
                'SolutionStackName': 'solution-stack',
                'TemplateName': 'template-name',
                'Description': 'description-2',
                'EndpointURL': 'application-2.region.elasticbeanstalk.com',
                'CNAME': 'application-2.elasticbeanstalk.com',
                'DateCreated': datetime(2015, 1, 2),
                'DateUpdated': datetime(2015, 1, 2),
                'Status': 'Ready',
                'AbortableOperationInProgress': False,
                'Health': 'Green',
                'HealthStatus': 'Ok',
                'Resources': {
                    'LoadBalancer': {
                        'LoadBalancerName': 'load-balancer-2',
                        'Domain': 'domain',
                        'Listeners': [
                            {
                                'Protocol': 'http',
                                'Port': 80
                            }
                        ]
                    }
                },
                'Tier': {
                    'Name': 'tier-2',
                    'Type': 'tier-type',
                    'Version': 'tier-version'
                },
                'EnvironmentLinks': [
                    {
                        'LinkName': 'link-name',
                        'EnvironmentName': 'environment-name'
                    }
                ]
            }
        ]
    }


class ELB(object):

    test_find_usage = {
        # this is a subset of response items
        'LoadBalancerDescriptions': [
            {
                'LoadBalancerName': 'elb-1',
                'ListenerDescriptions': [
                    {'foo': 'bar'},
                ],
                'Instances': []
            },
            {
                'LoadBalancerName': 'elb-2',
                'ListenerDescriptions': [
                    {'foo': 'bar'},
                    {'foo': 'bar'},
                ],
                'Instances': [
                    {'InstanceId': 'i-1'},
                    {'InstanceId': 'i-2'},
                    {'InstanceId': 'i-3'},
                    {'InstanceId': 'i-4'},
                ]
            },
            {
                'LoadBalancerName': 'elb-3',
                'ListenerDescriptions': [
                    {'foo': 'bar'},
                    {'foo': 'bar'},
                    {'foo': 'bar'},
                ],
                'Instances': [{'InstanceId': 'i-5'}]
            },
            {
                'LoadBalancerName': 'elb-4',
                'ListenerDescriptions': [
                    {'foo': 'bar'},
                    {'foo': 'bar'},
                    {'foo': 'bar'},
                    {'foo': 'bar'},
                    {'foo': 'bar'},
                    {'foo': 'bar'},
                ],
                'Instances': [
                    {'InstanceId': 'i-6'},
                    {'InstanceId': 'i-7'}
                ]
            }
        ],
    }

    test_update_limits_elb = {
        'ResponseMetadata': {
            'RetryAttempts': 0,
            'HTTPStatusCode': 200,
            'RequestId': 'aaaa',
            'HTTPHeaders': {
                'x-amzn-requestid': 'ccccccc',
                'date': 'Sun, 06 Aug 2017 12:00:40 GMT',
                'content-length': '520',
                'content-type': 'text/xml'
            }
        },
        'Limits': [
            {'Max': '3', 'Name': 'classic-load-balancers'},
            {'Max': '5', 'Name': 'classic-listeners'},
            {'Name': 'invalid', 'Max': '99'},  # test invalid name
            {'Name': 'classic-listeners'},  # test no Max
            {'Name': 'classic-registered-instances', 'Max': '1800'}
        ]
    }

    test_update_limits_alb = {
        'ResponseMetadata': {
            'RetryAttempts': 0,
            'HTTPStatusCode': 200,
            'RequestId': 'bbb',
            'HTTPHeaders': {
                'x-amzn-requestid': 'dddddd',
                'date': 'Sun, 06 Aug 2017 12:19:40 GMT',
                'content-length': '860',
                'content-type': 'text/xml'
            }
        },
        'Limits': [
            {'Max': '6', 'Name': 'application-load-balancers'},
            {'Max': '7', 'Name': 'target-groups'},
            {'Max': '8', 'Name': 'targets-per-application-load-balancer'},
            {'Max': '9', 'Name': 'listeners-per-application-load-balancer'},
            {'Max': '10', 'Name': 'rules-per-application-load-balancer'},
            {'Name': 'invalid', 'Max': '99'},  # test invalid name
            {'Name': 'target-groups'},  # test no Max
            {'Name': 'listeners-per-network-load-balancer', 'Max': '100'},
            {'Name': 'network-load-balancers', 'Max': '40'},
            {'Name': 'targets-per-network-load-balancer', 'Max': '2'},
        ]
    }

    test_find_usage_elbv2_elbs = {
        'LoadBalancers': [
            {
                'LoadBalancerName': 'lb1',
                'LoadBalancerArn': 'lb-arn1',
                'Type': 'application'
            },
            {
                'LoadBalancerName': 'lb3',
                'LoadBalancerArn': 'lb-arn3',
                'Type': 'network'
            },
            {
                'LoadBalancerName': 'lb2',
                'LoadBalancerArn': 'lb-arn2',
                'Type': 'application'
            }
        ]
    }

    test_find_usage_elbv2_target_groups = {
        'TargetGroups': [
            {
                'TargetGroupArn': 'arn1',
                'TargetGroupName': 'name1'
            },
            {
                'TargetGroupArn': 'arn2',
                'TargetGroupName': 'name2'
            },
            {
                'TargetGroupArn': 'arn3',
                'TargetGroupName': 'name3'
            }
        ]
    }

    test_usage_alb_listeners = {
        'Listeners': [
            {
                'ListenerArn': 'listener1',
                'Certificates': []
            },
            {
                'ListenerArn': 'listener2',
                'Certificates': [
                    {
                        'CertificateArn': 'cert1',
                        'IsDefault': True
                    },
                    {
                        'CertificateArn': 'cert2',
                        'IsDefault': False
                    },
                    {
                        'CertificateArn': 'cert3',
                        'IsDefault': True
                    }
                ]
            },
            {
                'ListenerArn': 'listener3',
                'Certificates': [
                    {
                        'CertificateArn': 'cert4',
                        'IsDefault': False
                    },
                    {
                        'CertificateArn': 'cert5',
                        'IsDefault': False
                    },
                    {
                        'CertificateArn': 'cert6',
                        'IsDefault': True
                    }
                ]
            },
        ]
    }

    test_usage_nlb_listeners = {
        'Listeners': [
            {'ListenerArn': 'listenern1'},
            {'ListenerArn': 'listenern2'}
        ]
    }

    test_usage_alb_rules = [
        {
            'Rules': [
                {'RuleArn': 'listener1rule1'},
                {'RuleArn': 'listener1rule2'}
            ]
        },
        {
            'Rules': [
                {'RuleArn': 'listener2rule1'}
            ]
        },
        {
            'Rules': [
                {'RuleArn': 'listener3rule1'},
                {'RuleArn': 'listener3rule2'},
                {'RuleArn': 'listener3rule3'},
                {'RuleArn': 'listener3rule4'}
            ]
        }
    ]


class Lambda(object):
    test_lambda_response = {
        "AccountLimit": {
            "CodeSizeUnzipped": 262144000,
            "UnreservedConcurrentExecutions": 1000,
            "ConcurrentExecutions": 1000,
            "CodeSizeZipped": 52428800,
            "TotalCodeSize": 80530636800
        },
        "AccountUsage": {
            "FunctionCount": 12,
            "TotalCodeSize": 2167198
        }
    }


class ElastiCache(object):
    test_find_usage_nodes = []
    # first page of results
    test_find_usage_nodes.append({
        'CacheClusters': [
            {
                'Engine': 'memcached',
                'CacheParameterGroup': {
                    'CacheNodeIdsToReboot': [],
                    'CacheParameterGroupName': 'default.memcached1.4',
                    'ParameterApplyStatus': 'in-sync'
                },
                'CacheClusterId': 'memcached1',
                'CacheSecurityGroups': [],
                'ConfigurationEndpoint': {
                    'Port': 11211,
                    'Address': 'memcached1.vfavzi.cfg.use1.'
                               'cache.amazonaws.com'
                },
                'CacheClusterCreateTime': 1431109646.755,
                'ReplicationGroupId': None,
                'AutoMinorVersionUpgrade': True,
                'CacheClusterStatus': 'available',
                'NumCacheNodes': 1,
                'PreferredAvailabilityZone': 'us-east-1d',
                'SecurityGroups': [
                    {
                        'Status': 'active',
                        'SecurityGroupId': 'sg-11111111'
                    }
                ],
                'CacheSubnetGroupName': 'csg-memcached1',
                'EngineVersion': '1.4.14',
                'PendingModifiedValues': {
                    'NumCacheNodes': None,
                    'EngineVersion': None,
                    'CacheNodeIdsToRemove': None
                },
                'CacheNodeType': 'cache.t2.small',
                'NotificationConfiguration': None,
                'PreferredMaintenanceWindow': 'mon:05:30-mon:06:30',
                'CacheNodes': [
                    {
                        'CacheNodeId': '0001',
                        'Endpoint': {
                            'Port': 11211,
                            'Address': 'memcached1.vfavzi.0001.'
                                       'use1.cache.amazonaws.com'
                        },
                        'CacheNodeStatus': 'available',
                        'ParameterGroupStatus': 'in-sync',
                        'CacheNodeCreateTime': 1431109646.755,
                        'SourceCacheNodeId': None
                    }
                ]
            },
            {
                'Engine': 'redis',
                'CacheParameterGroup': {
                    'CacheNodeIdsToReboot': [],
                    'CacheParameterGroupName': 'default.redis2.8',
                    'ParameterApplyStatus': 'in-sync'
                },
                'CacheClusterId': 'redis1',
                'CacheSecurityGroups': [
                    {
                        'Status': 'active',
                        'CacheSecurityGroupName': 'csg-redis1'
                    }
                ],
                'ConfigurationEndpoint': None,
                'CacheClusterCreateTime': 1412253787.914,
                'ReplicationGroupId': None,
                'AutoMinorVersionUpgrade': True,
                'CacheClusterStatus': 'available',
                'NumCacheNodes': 2,
                'PreferredAvailabilityZone': 'us-east-1a',
                'SecurityGroups': None,
                'CacheSubnetGroupName': None,
                'EngineVersion': '2.8.6',
                'PendingModifiedValues': {
                    'NumCacheNodes': None,
                    'EngineVersion': None,
                    'CacheNodeIdsToRemove': None
                },
                'CacheNodeType': 'cache.m3.medium',
                'NotificationConfiguration': None,
                'PreferredMaintenanceWindow': 'mon:05:30-mon:06:30',
                'CacheNodes': [
                    {
                        'CacheNodeId': '0001',
                        'Endpoint': {
                            'Port': 6379,
                            'Address': 'redis1.vfavzi.0001.use1.cache.'
                                       'amazonaws.com'
                        },
                        'CacheNodeStatus': 'available',
                        'ParameterGroupStatus': 'in-sync',
                        'CacheNodeCreateTime': 1412253787.914,
                        'SourceCacheNodeId': None
                    },
                    {
                        'CacheNodeId': '0002',
                        'Endpoint': {
                            'Port': 6379,
                            'Address': 'redis1.vfavzi.0002.use1.cache.'
                                       'amazonaws.com'
                        },
                        'CacheNodeStatus': 'available',
                        'ParameterGroupStatus': 'in-sync',
                        'CacheNodeCreateTime': 1412253787.914,
                        'SourceCacheNodeId': None
                    }
                ]
            }
        ],
        'NextToken': 'string',
    })
    # second page of results
    test_find_usage_nodes.append({
        'CacheClusters': [
            {
                'Engine': 'redis',
                'CacheParameterGroup': {
                    'CacheNodeIdsToReboot': [],
                    'CacheParameterGroupName': 'default.redis2.8',
                    'ParameterApplyStatus': 'in-sync'
                },
                'CacheClusterId': 'redis2',
                'CacheSecurityGroups': [
                    {
                        'Status': 'active',
                        'CacheSecurityGroupName': 'csg-redis2'
                    }
                ],
                'ConfigurationEndpoint': None,
                'CacheClusterCreateTime': 1412253787.123,
                'ReplicationGroupId': None,
                'AutoMinorVersionUpgrade': True,
                'CacheClusterStatus': 'available',
                'NumCacheNodes': 4,
                'PreferredAvailabilityZone': 'us-east-1a',
                'SecurityGroups': None,
                'CacheSubnetGroupName': None,
                'EngineVersion': '2.8.6',
                'PendingModifiedValues': {
                    'NumCacheNodes': None,
                    'EngineVersion': None,
                    'CacheNodeIdsToRemove': None
                },
                'CacheNodeType': 'cache.m3.medium',
                'NotificationConfiguration': None,
                'PreferredMaintenanceWindow': 'mon:05:30-mon:06:30',
                'CacheNodes': None,
            },
            {
                'Engine': 'redis',
                'CacheParameterGroup': {
                    'CacheNodeIdsToReboot': [],
                    'CacheParameterGroupName': 'default.redis2.8',
                    'ParameterApplyStatus': 'in-sync'
                },
                'CacheClusterId': 'redis3',
                'CacheSecurityGroups': [
                    {
                        'Status': 'active',
                        'CacheSecurityGroupName': 'csg-redis2'
                    }
                ],
                'ConfigurationEndpoint': None,
                'CacheClusterCreateTime': 1412253787.123,
                'ReplicationGroupId': None,
                'AutoMinorVersionUpgrade': True,
                'CacheClusterStatus': 'available',
                'NumCacheNodes': 4,
                'PreferredAvailabilityZone': 'us-east-1a',
                'SecurityGroups': None,
                'CacheSubnetGroupName': None,
                'EngineVersion': '2.8.6',
                'PendingModifiedValues': {
                    'NumCacheNodes': None,
                    'EngineVersion': None,
                    'CacheNodeIdsToRemove': None
                },
                'CacheNodeType': 'cache.m3.medium',
                'NotificationConfiguration': None,
                'PreferredMaintenanceWindow': 'mon:05:30-mon:06:30'
            },
        ],
    })

    test_find_usage_subnet_groups = []
    # first page of results
    test_find_usage_subnet_groups.append({
        'CacheSubnetGroups': [
            {
                'Subnets': [
                    {
                        'SubnetIdentifier': 'subnet-62e8783b',
                        'SubnetAvailabilityZone': {
                            'Name': 'us-east-1d'}
                    },
                    {
                        'SubnetIdentifier': 'subnet-0b037e7c',
                        'SubnetAvailabilityZone': {
                            'Name': 'us-east-1a'
                        }
                    }
                ],
                'CacheSubnetGroupName': 'break-memca-135tjabqoyywd',
                'VpcId': 'vpc-73ec9716',
                'CacheSubnetGroupDescription': 'memcached'
            },
            {
                'Subnets': [
                    {
                        'SubnetIdentifier': 'subnet-38e87861',
                        'SubnetAvailabilityZone': {
                            'Name': 'us-east-1d'
                        }
                    }
                ],
                'CacheSubnetGroupName': 'break-memca-6yi6axon9ol9',
                'VpcId': 'vpc-1ee8937b',
                'CacheSubnetGroupDescription': 'memcached'
            },
        ],
        'NextToken': 'str'
    })
    # second page of results
    test_find_usage_subnet_groups.append({
        'CacheSubnetGroups': [
            {
                'Subnets': [
                    {
                        'SubnetIdentifier': 'subnet-49071f61',
                        'SubnetAvailabilityZone': {
                            'Name': 'us-east-1e'
                        }
                    },
                    {
                        'SubnetIdentifier': 'subnet-6fe23c18',
                        'SubnetAvailabilityZone': {
                            'Name': 'us-east-1a'
                        }
                    },
                    {
                        'SubnetIdentifier': 'subnet-a9b54df0',
                        'SubnetAvailabilityZone': {
                            'Name': 'us-east-1d'
                        }
                    }
                ],
                'CacheSubnetGroupName': 'lsp-d-redis-14d9407dl05er',
                'VpcId': 'vpc-c300b9a6',
                'CacheSubnetGroupDescription': 'redis'
            },
        ],
    })

    test_find_usage_parameter_groups = []
    # first page of results
    test_find_usage_parameter_groups.append({
        'CacheParameterGroups': [
            {
                'CacheParameterGroupName': 'default.memcached1.4',
                'CacheParameterGroupFamily': 'memcached1.4',
                'Description': 'Default for memcached1.4'
            },
            {
                'CacheParameterGroupName': 'default.redis2.6',
                'CacheParameterGroupFamily': 'redis2.6',
                'Description': 'Default for redis2.6'
            },
        ],
        'NextToken': 'foo'
    })
    # second page of results
    test_find_usage_parameter_groups.append({
        'CacheParameterGroups': [
            {
                'CacheParameterGroupName': 'default.redis2.8',
                'CacheParameterGroupFamily': 'redis2.8',
                'Description': 'Default for redis2.8'
            }
        ],
    })

    test_find_usage_security_groups = []
    # first page of results
    test_find_usage_security_groups.append({
        'CacheSecurityGroups': [
            {
                'OwnerId': '123456789012',
                'CacheSecurityGroupName': 'default',
                'Description': 'default',
                'EC2SecurityGroups': []
            },
        ],
        'NextToken': 'foo'
    })
    # second page of results
    test_find_usage_security_groups.append({
        'CacheSecurityGroups': [
            {
                'OwnerId': '123456789012',
                'CacheSecurityGroupName': 'csg1',
                'Description': 'foo bar',
                'EC2SecurityGroups': [
                    {
                        'EC2SecurityGroupName': 'ec2-sg1',
                        'Status': 'authorized',
                        'EC2SecurityGroupOwnerId': '123456789012'
                    }
                ]
            }
        ]
    })


class EC2(object):

    @property
    def test_instance_usage(self):
        mock_inst1A = Mock(spec_set=Instance)
        type(mock_inst1A).id = '1A'
        type(mock_inst1A).instance_type = 't2.micro'
        type(mock_inst1A).spot_instance_request_id = None
        type(mock_inst1A).placement = {
            'AvailabilityZone': 'az1a', 'Tenancy': 'default'
        }
        type(mock_inst1A).state = {'Code': 16, 'Name': 'running'}

        mock_inst1B = Mock(spec_set=Instance)
        type(mock_inst1B).id = '1B'
        type(mock_inst1B).instance_type = 'r3.2xlarge'
        type(mock_inst1B).spot_instance_request_id = None
        type(mock_inst1B).placement = {
            'AvailabilityZone': 'az1a', 'Tenancy': 'default'
        }
        type(mock_inst1B).state = {'Code': 0, 'Name': 'pending'}

        mock_inst1C = Mock(spec_set=Instance)
        type(mock_inst1C).id = '1C'
        type(mock_inst1C).instance_type = 't2.micro'
        type(mock_inst1C).spot_instance_request_id = None
        type(mock_inst1C).placement = {
            'AvailabilityZone': 'az1a', 'Tenancy': 'host'
        }
        type(mock_inst1C).state = {'Code': 16, 'Name': 'running'}

        mock_inst1D = Mock(spec_set=Instance)
        type(mock_inst1D).id = '1D'
        type(mock_inst1D).instance_type = 't2.micro'
        type(mock_inst1D).spot_instance_request_id = None
        type(mock_inst1D).placement = {
            'AvailabilityZone': 'az1a', 'Tenancy': 'dedicated'
        }
        type(mock_inst1D).state = {'Code': 16, 'Name': 'running'}

        mock_inst2A = Mock(spec_set=Instance)
        type(mock_inst2A).id = '2A'
        type(mock_inst2A).instance_type = 'c4.4xlarge'
        type(mock_inst2A).spot_instance_request_id = None
        type(mock_inst2A).placement = {
            'AvailabilityZone': 'az1a', 'Tenancy': 'default'
        }
        type(mock_inst2A).state = {'Code': 32, 'Name': 'shutting-down'}

        mock_inst2B = Mock(spec_set=Instance)
        type(mock_inst2B).id = '2B'
        type(mock_inst2B).instance_type = 't2.micro'
        type(mock_inst2B).spot_instance_request_id = '1234'
        type(mock_inst2B).placement = {
            'AvailabilityZone': 'az1a', 'Tenancy': 'default'
        }
        type(mock_inst2B).state = {'Code': 64, 'Name': 'stopping'}

        mock_inst2C = Mock(spec_set=Instance)
        type(mock_inst2C).id = '2C'
        type(mock_inst2C).instance_type = 'm4.8xlarge'
        type(mock_inst2C).spot_instance_request_id = None
        type(mock_inst2C).placement = {
            'AvailabilityZone': 'az1a', 'Tenancy': 'default'
        }
        type(mock_inst2C).state = {'Code': 16, 'Name': 'running'}

        mock_instStopped = Mock(spec_set=Instance)
        type(mock_instStopped).id = '2C'
        type(mock_instStopped).instance_type = 'm4.8xlarge'
        type(mock_instStopped).spot_instance_request_id = None
        type(mock_instStopped).placement = {
            'AvailabilityZone': 'az1a', 'Tenancy': 'default'
        }
        type(mock_instStopped).state = {'Code': 80, 'Name': 'stopped'}

        mock_instTerm = Mock(spec_set=Instance)
        type(mock_instTerm).id = '2C'
        type(mock_instTerm).instance_type = 'm4.8xlarge'
        type(mock_instTerm).spot_instance_request_id = None
        type(mock_instTerm).placement = {
            'AvailabilityZone': 'az1a', 'Tenancy': 'default'
        }
        type(mock_instTerm).state = {'Code': 48, 'Name': 'terminated'}

        return_value = [
            mock_inst1A,
            mock_inst1B,
            mock_inst1C,
            mock_inst1D,
            mock_inst2A,
            mock_inst2B,
            mock_inst2C,
            mock_instStopped,
            mock_instTerm
        ]
        return return_value

    @property
    def test_instance_usage_vcpu(self):
        mock_inst1A = Mock(spec_set=Instance)
        type(mock_inst1A).id = '1A'
        type(mock_inst1A).instance_type = 't2.micro'
        type(mock_inst1A).spot_instance_request_id = None
        type(mock_inst1A).placement = {
            'AvailabilityZone': 'az1a', 'Tenancy': 'default'
        }
        type(mock_inst1A).state = {'Code': 16, 'Name': 'running'}
        type(mock_inst1A).cpu_options = {'CoreCount': 1, 'ThreadsPerCore': 2}

        mock_inst1B = Mock(spec_set=Instance)
        type(mock_inst1B).id = '1B'
        type(mock_inst1B).instance_type = 'r3.2xlarge'
        type(mock_inst1B).spot_instance_request_id = None
        type(mock_inst1B).placement = {
            'AvailabilityZone': 'az1a', 'Tenancy': 'default'
        }
        type(mock_inst1B).state = {'Code': 0, 'Name': 'pending'}
        type(mock_inst1B).cpu_options = {'CoreCount': 4, 'ThreadsPerCore': 2}

        mock_inst1C = Mock(spec_set=Instance)
        type(mock_inst1C).id = '1C'
        type(mock_inst1C).instance_type = 't2.micro'
        type(mock_inst1C).spot_instance_request_id = None
        type(mock_inst1C).placement = {
            'AvailabilityZone': 'az1a', 'Tenancy': 'host'
        }
        type(mock_inst1C).state = {'Code': 16, 'Name': 'running'}
        type(mock_inst1C).cpu_options = {'CoreCount': 1, 'ThreadsPerCore': 2}

        mock_inst1D = Mock(spec_set=Instance)
        type(mock_inst1D).id = '1D'
        type(mock_inst1D).instance_type = 't2.micro'
        type(mock_inst1D).spot_instance_request_id = None
        type(mock_inst1D).placement = {
            'AvailabilityZone': 'az1a', 'Tenancy': 'dedicated'
        }
        type(mock_inst1D).state = {'Code': 16, 'Name': 'running'}
        type(mock_inst1D).cpu_options = {'CoreCount': 1, 'ThreadsPerCore': 2}

        mock_inst2A = Mock(spec_set=Instance)
        type(mock_inst2A).id = '2A'
        type(mock_inst2A).instance_type = 'c4.4xlarge'
        type(mock_inst2A).spot_instance_request_id = None
        type(mock_inst2A).placement = {'AvailabilityZone': 'az1a'}
        type(mock_inst2A).state = {'Code': 32, 'Name': 'shutting-down'}
        type(mock_inst2A).cpu_options = {'CoreCount': 8, 'ThreadsPerCore': 2}

        mock_inst2B = Mock(spec_set=Instance)
        type(mock_inst2B).id = '2B'
        type(mock_inst2B).instance_type = 't2.micro'
        type(mock_inst2B).spot_instance_request_id = '1234'
        type(mock_inst2B).placement = {
            'AvailabilityZone': 'az1a', 'Tenancy': 'default'
        }
        type(mock_inst2B).state = {'Code': 64, 'Name': 'stopping'}
        type(mock_inst2B).cpu_options = {'CoreCount': 1, 'ThreadsPerCore': 2}

        mock_inst2C = Mock(spec_set=Instance)
        type(mock_inst2C).id = '2C'
        type(mock_inst2C).instance_type = 'm4.8xlarge'
        type(mock_inst2C).spot_instance_request_id = None
        type(mock_inst2C).placement = {
            'AvailabilityZone': 'az1a', 'Tenancy': 'default'
        }
        type(mock_inst2C).state = {'Code': 16, 'Name': 'running'}
        type(mock_inst2C).cpu_options = {'CoreCount': 16, 'ThreadsPerCore': 2}

        mock_instStopped = Mock(spec_set=Instance)
        type(mock_instStopped).id = 'instStopped'
        type(mock_instStopped).instance_type = 'm4.8xlarge'
        type(mock_instStopped).spot_instance_request_id = None
        type(mock_instStopped).placement = {
            'AvailabilityZone': 'az1a', 'Tenancy': 'default'
        }
        type(mock_instStopped).state = {'Code': 80, 'Name': 'stopped'}
        type(mock_instStopped).cpu_options = {
            'CoreCount': 16, 'ThreadsPerCore': 2
        }

        mock_instTerm = Mock(spec_set=Instance)
        type(mock_instTerm).id = '2C'
        type(mock_instTerm).instance_type = 'm4.8xlarge'
        type(mock_instTerm).spot_instance_request_id = None
        type(mock_instTerm).placement = {
            'AvailabilityZone': 'az1a', 'Tenancy': 'default'
        }
        type(mock_instTerm).state = {'Code': 48, 'Name': 'terminated'}
        type(mock_instTerm).cpu_options = {'CoreCount': 16, 'ThreadsPerCore': 2}

        mock_inst2D = Mock(spec_set=Instance)
        type(mock_inst2D).id = '2D'
        type(mock_inst2D).instance_type = 'f1.16xlarge'
        type(mock_inst2D).spot_instance_request_id = None
        type(mock_inst2D).placement = {
            'AvailabilityZone': 'az1a', 'Tenancy': 'default'
        }
        type(mock_inst2D).state = {'Code': 16, 'Name': 'running'}
        type(mock_inst2D).cpu_options = {'CoreCount': 32, 'ThreadsPerCore': 2}

        mock_inst2E = Mock(spec_set=Instance)
        type(mock_inst2E).id = '2E'
        type(mock_inst2E).instance_type = 'f1.2xlarge'
        type(mock_inst2E).spot_instance_request_id = None
        type(mock_inst2E).placement = {
            'AvailabilityZone': 'az1a', 'Tenancy': 'default'
        }
        type(mock_inst2E).state = {'Code': 16, 'Name': 'running'}
        type(mock_inst2E).cpu_options = {'CoreCount': 4, 'ThreadsPerCore': 2}

        mock_inst2F = Mock(spec_set=Instance)
        type(mock_inst2F).id = '2F'
        type(mock_inst2F).instance_type = 'g4dn.12xlarge'
        type(mock_inst2F).spot_instance_request_id = None
        type(mock_inst2F).placement = {
            'AvailabilityZone': 'az1a', 'Tenancy': 'default'
        }
        type(mock_inst2F).state = {'Code': 16, 'Name': 'running'}
        type(mock_inst2F).cpu_options = {'CoreCount': 12, 'ThreadsPerCore': 4}

        mock_inst3A = Mock(spec_set=Instance)
        type(mock_inst1A).id = '3A'
        type(mock_inst3A).instance_type = 'p2.16xlarge'
        type(mock_inst3A).spot_instance_request_id = None
        type(mock_inst3A).placement = {
            'AvailabilityZone': 'az1c', 'Tenancy': 'default'
        }
        type(mock_inst3A).state = {'Code': 16, 'Name': 'running'}
        type(mock_inst3A).cpu_options = {'CoreCount': 32, 'ThreadsPerCore': 2}

        mock_inst3F = Mock(spec_set=Instance)
        type(mock_inst3F).id = '3F'
        type(mock_inst3F).instance_type = 'p2.8xlarge'
        type(mock_inst3F).spot_instance_request_id = None
        type(mock_inst3F).placement = {
            'AvailabilityZone': 'az1c', 'Tenancy': 'default'
        }
        type(mock_inst3F).state = {'Code': 16, 'Name': 'running'}
        type(mock_inst3F).cpu_options = {'CoreCount': 16, 'ThreadsPerCore': 2}

        mock_inst3G = Mock(spec_set=Instance)
        type(mock_inst3G).id = '3G'
        type(mock_inst3G).instance_type = 'p2.8xlarge'
        type(mock_inst3G).spot_instance_request_id = None
        type(mock_inst3G).placement = {
            'AvailabilityZone': 'az1c', 'Tenancy': 'default'
        }
        type(mock_inst3G).state = {'Code': 16, 'Name': 'running'}
        type(mock_inst3G).cpu_options = {'CoreCount': 16, 'ThreadsPerCore': 2}

        mock_inst3B = Mock(spec_set=Instance)
        type(mock_inst3B).id = '3B'
        type(mock_inst3B).instance_type = 'r3.2xlarge'
        type(mock_inst3B).spot_instance_request_id = None
        type(mock_inst3B).placement = {
            'AvailabilityZone': 'az1c', 'Tenancy': 'default'
        }
        type(mock_inst3B).state = {'Code': 16, 'Name': 'running'}
        type(mock_inst3B).cpu_options = {'CoreCount': 4, 'ThreadsPerCore': 2}

        mock_inst3C = Mock(spec_set=Instance)
        type(mock_inst3C).id = '3C'
        type(mock_inst3C).instance_type = 'x1e.32xlarge'
        type(mock_inst3C).spot_instance_request_id = None
        type(mock_inst3C).placement = {
            'AvailabilityZone': 'az1c', 'Tenancy': 'default'
        }
        type(mock_inst3C).state = {'Code': 32, 'Name': 'stopped'}
        type(mock_inst3C).cpu_options = {'CoreCount': 32, 'ThreadsPerCore': 4}

        mock_inst3D = Mock(spec_set=Instance)
        type(mock_inst3D).id = '3D'
        type(mock_inst3D).instance_type = 'x1e.32xlarge'
        type(mock_inst3D).spot_instance_request_id = None
        type(mock_inst3D).placement = {
            'AvailabilityZone': 'az1c', 'Tenancy': 'default'
        }
        type(mock_inst3D).state = {'Code': 16, 'Name': 'running'}
        type(mock_inst3D).cpu_options = {'CoreCount': 32, 'ThreadsPerCore': 4}

        mock_inst3E = Mock(spec_set=Instance)
        type(mock_inst3E).id = '3E'
        type(mock_inst3E).instance_type = 'x1e.32xlarge'
        type(mock_inst3E).spot_instance_request_id = None
        type(mock_inst3E).placement = {
            'AvailabilityZone': 'az1c', 'Tenancy': 'default'
        }
        type(mock_inst3E).state = {'Code': 16, 'Name': 'running'}
        type(mock_inst3E).cpu_options = {'CoreCount': 32, 'ThreadsPerCore': 4}

        return_value = [
            mock_inst1A,
            mock_inst1B,
            mock_inst1C,
            mock_inst1D,
            mock_inst2A,
            mock_inst2B,
            mock_inst2C,
            mock_instStopped,
            mock_instTerm,
            mock_inst2D,
            mock_inst2E,
            mock_inst2F,
            mock_inst3A,
            mock_inst3B,
            mock_inst3C,
            mock_inst3D,
            mock_inst3E,
            mock_inst3F,
            mock_inst3G,
        ]
        return return_value

    @property
    def test_instance_usage_key_error(self):
        mock_inst1A = Mock(spec_set=Instance)
        type(mock_inst1A).id = '1A'
        type(mock_inst1A).instance_type = 'foobar'
        type(mock_inst1A).spot_instance_request_id = None
        type(mock_inst1A).placement = {
            'AvailabilityZone': 'az1a', 'Tenancy': 'default'
        }
        type(mock_inst1A).state = {'Code': 16, 'Name': 'running'}
        return [mock_inst1A]

    @property
    def test_find_usage_networking_sgs(self):
        mock_sg1 = Mock(spec_set=SecurityGroup)
        type(mock_sg1).id = 'sg-1'
        type(mock_sg1).vpc_id = 'vpc-aaa'
        type(mock_sg1).ip_permissions = []
        type(mock_sg1).ip_permissions_egress = []
        mock_sg2 = Mock(spec_set=SecurityGroup)
        type(mock_sg2).id = 'sg-2'
        type(mock_sg2).vpc_id = 'vpc-aaa'
        type(mock_sg2).ip_permissions = [
            {
                'FromPort': 1,
                'ToPort': 123,
                'IpProtocol': 'string',
                'IpRanges': [
                    {1: 1}, {2: 2}, {3: 3}, {4: 4}
                ],
                'Ipv6Ranges': [
                    {1: 1}, {2: 2}
                ],
                'PrefixListIds': [
                    {'p1': 'p1'},
                ],
                'UserIdGroupPairs': [
                    {'a': 'a'}, {'b': 'b'}
                ]
            },
            {
                'FromPort': 2,
                'IpProtocol': 'string',
                'IpRanges': [
                    {1: 1},
                ],
                'Ipv6Ranges': [],
                'PrefixListIds': [],
                'ToPort': 123,
                'UserIdGroupPairs': []
            },
            {
                'FromPort': 3,
                'IpProtocol': 'string',
                'IpRanges': [],
                'Ipv6Ranges': [
                    {1: 1},
                ],
                'PrefixListIds': [],
                'ToPort': 123,
                'UserIdGroupPairs': [
                    {'a': 'a'},
                ]
            },
            {
                'FromPort': 123,
                'IpProtocol': 'string',
                'IpRanges': [],
                'Ipv6Ranges': [],
                'PrefixListIds': [
                    {'a': 'a'},
                ],
                'ToPort': 1,
                'UserIdGroupPairs': [
                    {'b': 'b'},
                ]
            },
            {
                'FromPort': 123,
                'IpProtocol': 'string',
                'IpRanges': [
                    {'c': 'c'},
                ],
                'Ipv6Ranges': [
                    {4: 4},
                ],
                'PrefixListIds': [
                    {5: 5}, {6: 6}
                ],
                'ToPort': 2,
                'UserIdGroupPairs': []
            },
            {
                'FromPort': 123,
                'IpProtocol': 'string',
                'IpRanges': [],
                'Ipv6Ranges': [],
                'PrefixListIds': [
                    {2: 2},
                ],
                'ToPort': 3,
                'UserIdGroupPairs': []
            }
        ]
        type(mock_sg2).ip_permissions_egress = [
            {
                'FromPort': 123,
                'IpProtocol': 'string',
                'IpRanges': [
                    {1: 1},
                ],
                'Ipv6Ranges': [
                    {2: 2}, {3: 3}, {4: 4}
                ],
                'PrefixListIds': [
                    {5: 5},
                ],
                'ToPort': 1,
                'UserIdGroupPairs': [
                    {6: 6},
                ]
            },
            {
                'FromPort': 123,
                'IpProtocol': 'string',
                'IpRanges': [],
                'Ipv6Ranges': [
                    {7: 7},
                ],
                'PrefixListIds': [],
                'ToPort': 2,
                'UserIdGroupPairs': []
            },
            {
                'FromPort': 123,
                'IpProtocol': 'string',
                'IpRanges': [],
                'Ipv6Ranges': [
                    {8: 8},
                ],
                'PrefixListIds': [],
                'ToPort': 3,
                'UserIdGroupPairs': []
            }
        ]
        mock_sg3 = Mock(spec_set=SecurityGroup)
        type(mock_sg3).id = 'sg-3'
        type(mock_sg3).vpc_id = 'vpc-bbb'
        type(mock_sg3).ip_permissions = [
            {
                'FromPort': 123,
                'IpProtocol': 'string',
                'IpRanges': [
                    {1: 1},
                ],
                'Ipv6Ranges': [],
                'PrefixListIds': [
                    {'a': 'a'},
                ],
                'ToPort': 123,
                'UserIdGroupPairs': [
                    {2: 2},
                ]
            },
            {
                'FromPort': 123,
                'IpProtocol': 'string',
                'IpRanges': [],
                'Ipv6Ranges': [
                    {3: 3}, {6: 6}
                ],
                'PrefixListIds': [
                    {4: 4},
                ],
                'ToPort': 123,
                'UserIdGroupPairs': []
            }
        ]
        type(mock_sg3).ip_permissions_egress = [
            {
                'FromPort': 123,
                'IpProtocol': 'string',
                'IpRanges': [
                    {1: 1},
                    {2: 2},
                    {3: 3},
                    {4: 4},
                    {5: 5},
                    {6: 6},
                ],
                'Ipv6Ranges': [
                    {1: 1},
                    {2: 2},
                    {3: 3},
                    {4: 4},
                    {5: 5},
                    {6: 6},
                    {7: 7},
                    {8: 8},
                    {9: 9},
                    {10: 10},
                    {11: 11},
                    {12: 12},
                    {13: 13}
                ],
                'PrefixListIds': [
                    {1: 1},
                    {2: 2},
                    {3: 3},
                    {4: 4},
                    {5: 5},
                    {6: 6},
                    {7: 7},
                    {8: 8},
                    {9: 9},
                    {10: 10}
                ],
                'ToPort': 123,
                'UserIdGroupPairs': [
                    {1: 1},
                    {2: 2},
                    {3: 3},
                    {4: 4},
                    {5: 5},
                    {6: 6},
                ]
            }
        ]
        mock_sg4 = Mock(spec_set=SecurityGroup)
        type(mock_sg4).id = 'sg-4'
        type(mock_sg4).vpc_id = None
        type(mock_sg4).ip_permissions = [
            {
                'FromPort': 123,
                'IpProtocol': 'string',
                'IpRanges': [
                    {
                        'CidrIp': 'string',
                        'Description': 'string'
                    },
                ],
                'Ipv6Ranges': [
                    {
                        'CidrIpv6': 'string',
                        'Description': 'string'
                    },
                ],
                'PrefixListIds': [
                    {
                        'Description': 'string',
                        'PrefixListId': 'string'
                    },
                ],
                'ToPort': 123,
                'UserIdGroupPairs': [
                    {
                        'Description': 'string',
                        'GroupId': 'string',
                        'GroupName': 'string',
                        'PeeringStatus': 'string',
                        'UserId': 'string',
                        'VpcId': 'string',
                        'VpcPeeringConnectionId': 'string'
                    },
                ]
            },
            {
                'FromPort': 123,
                'IpProtocol': 'string',
                'IpRanges': [
                    {
                        'CidrIp': 'string',
                        'Description': 'string'
                    },
                ],
                'Ipv6Ranges': [
                    {
                        'CidrIpv6': 'string',
                        'Description': 'string'
                    },
                ],
                'PrefixListIds': [
                    {
                        'Description': 'string',
                        'PrefixListId': 'string'
                    },
                ],
                'ToPort': 123,
                'UserIdGroupPairs': [
                    {
                        'Description': 'string',
                        'GroupId': 'string',
                        'GroupName': 'string',
                        'PeeringStatus': 'string',
                        'UserId': 'string',
                        'VpcId': 'string',
                        'VpcPeeringConnectionId': 'string'
                    },
                ]
            },
            {
                'FromPort': 123,
                'IpProtocol': 'string',
                'IpRanges': [
                    {
                        'CidrIp': 'string',
                        'Description': 'string'
                    },
                ],
                'Ipv6Ranges': [
                    {
                        'CidrIpv6': 'string',
                        'Description': 'string'
                    },
                ],
                'PrefixListIds': [
                    {
                        'Description': 'string',
                        'PrefixListId': 'string'
                    },
                ],
                'ToPort': 123,
                'UserIdGroupPairs': [
                    {
                        'Description': 'string',
                        'GroupId': 'string',
                        'GroupName': 'string',
                        'PeeringStatus': 'string',
                        'UserId': 'string',
                        'VpcId': 'string',
                        'VpcPeeringConnectionId': 'string'
                    },
                ]
            },
        ]
        type(mock_sg4).ip_permissions_egress = [
            {
                'FromPort': 123,
                'IpProtocol': 'string',
                'IpRanges': [
                    {
                        'CidrIp': 'string',
                        'Description': 'string'
                    },
                ],
                'Ipv6Ranges': [
                    {
                        'CidrIpv6': 'string',
                        'Description': 'string'
                    },
                ],
                'PrefixListIds': [
                    {
                        'Description': 'string',
                        'PrefixListId': 'string'
                    },
                ],
                'ToPort': 123,
                'UserIdGroupPairs': [
                    {
                        'Description': 'string',
                        'GroupId': 'string',
                        'GroupName': 'string',
                        'PeeringStatus': 'string',
                        'UserId': 'string',
                        'VpcId': 'string',
                        'VpcPeeringConnectionId': 'string'
                    },
                ]
            },
            {
                'FromPort': 123,
                'IpProtocol': 'string',
                'IpRanges': [
                    {
                        'CidrIp': 'string',
                        'Description': 'string'
                    },
                ],
                'Ipv6Ranges': [
                    {
                        'CidrIpv6': 'string',
                        'Description': 'string'
                    },
                ],
                'PrefixListIds': [
                    {
                        'Description': 'string',
                        'PrefixListId': 'string'
                    },
                ],
                'ToPort': 123,
                'UserIdGroupPairs': [
                    {
                        'Description': 'string',
                        'GroupId': 'string',
                        'GroupName': 'string',
                        'PeeringStatus': 'string',
                        'UserId': 'string',
                        'VpcId': 'string',
                        'VpcPeeringConnectionId': 'string'
                    },
                ]
            },
            {
                'FromPort': 123,
                'IpProtocol': 'string',
                'IpRanges': [
                    {
                        'CidrIp': 'string',
                        'Description': 'string'
                    },
                ],
                'Ipv6Ranges': [
                    {
                        'CidrIpv6': 'string',
                        'Description': 'string'
                    },
                ],
                'PrefixListIds': [
                    {
                        'Description': 'string',
                        'PrefixListId': 'string'
                    },
                ],
                'ToPort': 123,
                'UserIdGroupPairs': [
                    {
                        'Description': 'string',
                        'GroupId': 'string',
                        'GroupName': 'string',
                        'PeeringStatus': 'string',
                        'UserId': 'string',
                        'VpcId': 'string',
                        'VpcPeeringConnectionId': 'string'
                    },
                ]
            },
            {
                'FromPort': 123,
                'IpProtocol': 'string',
                'IpRanges': [
                    {
                        'CidrIp': 'string',
                        'Description': 'string'
                    },
                ],
                'Ipv6Ranges': [
                    {
                        'CidrIpv6': 'string',
                        'Description': 'string'
                    },
                ],
                'PrefixListIds': [
                    {
                        'Description': 'string',
                        'PrefixListId': 'string'
                    },
                ],
                'ToPort': 123,
                'UserIdGroupPairs': [
                    {
                        'Description': 'string',
                        'GroupId': 'string',
                        'GroupName': 'string',
                        'PeeringStatus': 'string',
                        'UserId': 'string',
                        'VpcId': 'string',
                        'VpcPeeringConnectionId': 'string'
                    },
                ]
            }
        ]

        return_value = [
            mock_sg1,
            mock_sg2,
            mock_sg3,
            mock_sg4,
        ]
        return return_value

    test_get_reserved_instance_count = {
        'ReservedInstances': [
            {
                'ReservedInstancesId': 'res1',
                'InstanceType': 'it1',
                'AvailabilityZone': 'az1',
                'Start': datetime(2015, 1, 1),
                'End': datetime(2015, 1, 1),
                'Duration': 123,
                'UsagePrice': 12,
                'FixedPrice': 14,
                'InstanceCount': 1,
                'ProductDescription': 'Linux/UNIX',
                'State': 'active',
                'Tags': [
                    {
                        'Key': 'tagKey',
                        'Value': 'tagVal'
                    },
                ],
                'InstanceTenancy': 'default',
                'CurrencyCode': 'USD',
                'OfferingType': 'Heavy Utilization',
                'RecurringCharges': [
                    {
                        'Frequency': 'Hourly',
                        'Amount': 123.0
                    },
                ]
            },
            {
                'ReservedInstancesId': 'res2',
                'InstanceType': 'it2',
                'AvailabilityZone': 'az1',
                'InstanceCount': 1,
                'State': 'retired',
            },
            {
                'ReservedInstancesId': 'res3',
                'InstanceType': 'it1',
                'AvailabilityZone': 'az1',
                'InstanceCount': 9,
                'State': 'active',
            },
            {
                'ReservedInstancesId': 'res4',
                'InstanceType': 'it2',
                'AvailabilityZone': 'az2',
                'InstanceCount': 98,
                'State': 'active',
            },
            {
                'ReservedInstancesId': 'res5',
                'InstanceType': 'it2',
                'InstanceCount': 9,
                'State': 'active',
            },
            {
                'ReservedInstancesId': 'res6',
                'InstanceType': 'it3',
                'InstanceCount': 6,
                'State': 'active',
            },
        ]
    }

    @property
    def test_find_usage_networking_eips(self):
        mock_addr1 = Mock(spec_set=VpcAddress)
        type(mock_addr1).domain = 'vpc'
        mock_addr2 = Mock(spec_set=VpcAddress)
        type(mock_addr2).domain = 'vpc'
        mock_addr3 = Mock(spec_set=ClassicAddress)
        type(mock_addr3).domain = 'standard'
        return {
            'Classic': [mock_addr3],
            'Vpc': [mock_addr1, mock_addr2]
        }

    @property
    def test_find_usage_networking_eni_sg(self):
        mock_if1 = Mock(spec_set=NetworkInterface)
        type(mock_if1).id = 'if-1'
        type(mock_if1).groups = []
        type(mock_if1).vpc = Mock()

        mock_if2 = Mock(spec_set=NetworkInterface)
        type(mock_if2).id = 'if-2'
        type(mock_if2).groups = [1, 2, 3]
        type(mock_if2).vpc = Mock()

        mock_if3 = Mock(spec_set=NetworkInterface)
        type(mock_if3).id = 'if-3'
        type(mock_if3).groups = [1, 2, 3, 4, 5, 6, 7, 8]
        type(mock_if3).vpc = Mock()

        mock_if4 = Mock(spec_set=NetworkInterface)
        type(mock_if4).id = 'if-4'
        type(mock_if4).groups = [1, 2, 3, 4, 5, 6, 7, 8]
        type(mock_if4).vpc = None
        return [mock_if1, mock_if2, mock_if3, mock_if4]

    test_update_limits_from_api = {
        'ResponseMetadata': {
            'HTTPStatusCode': 200,
            'RequestId': '16b85906-ab0d-4134-b8bb-df3e6120c6c7'
        },
        'AccountAttributes': [
            {
                'AttributeName': 'supported-platforms',
                'AttributeValues': [
                    {
                        'AttributeValue': 'EC2'
                    },
                    {
                        'AttributeValue': 'VPC'
                    }
                ]
            },
            {
                'AttributeName': 'vpc-max-security-groups-per-interface',
                'AttributeValues': [
                    {
                        'AttributeValue': '5'
                    }
                ]
            },
            {
                'AttributeName': 'max-elastic-ips',
                'AttributeValues': [
                    {
                        'AttributeValue': '40'
                    }
                ]
            },
            {
                'AttributeName': 'max-instances',
                'AttributeValues': [
                    {
                        'AttributeValue': '400'
                    }
                ]
            },
            {
                'AttributeName': 'vpc-max-elastic-ips',
                'AttributeValues': [
                    {
                        'AttributeValue': '200'
                    }
                ]
            },
            {
                'AttributeName': 'default-vpc',
                'AttributeValues': [
                    {
                        'AttributeValue': 'none'
                    }
                ]
            }
        ]
    }

    test_update_limits_from_api_vcpu = {
        'ResponseMetadata': {
            'HTTPStatusCode': 200,
            'RequestId': '16b85906-ab0d-4134-b8bb-df3e6120c6c7'
        },
        'AccountAttributes': [
            {
                'AttributeName': 'supported-platforms',
                'AttributeValues': [
                    {
                        'AttributeValue': 'EC2'
                    },
                    {
                        'AttributeValue': 'VPC'
                    }
                ]
            },
            {
                'AttributeName': 'vpc-max-security-groups-per-interface',
                'AttributeValues': [
                    {
                        'AttributeValue': '5'
                    }
                ]
            },
            {
                'AttributeName': 'max-elastic-ips',
                'AttributeValues': [
                    {
                        'AttributeValue': '40'
                    }
                ]
            },
            {
                'AttributeName': 'vpc-max-elastic-ips',
                'AttributeValues': [
                    {
                        'AttributeValue': '200'
                    }
                ]
            },
            {
                'AttributeName': 'default-vpc',
                'AttributeValues': [
                    {
                        'AttributeValue': 'none'
                    }
                ]
            }
        ]
    }

    test_update_limits_from_api_unsupported = {
        'ResponseMetadata': {
            'HTTPStatusCode': 200,
            'RequestId': '16b85906-ab0d-4134-b8bb-df3e6120c6c7'
        },
        'AccountAttributes': [
            {
                'AttributeName': 'supported-platforms',
                'AttributeValues': [
                    {
                        'AttributeValue': 'EC2'
                    },
                    {
                        'AttributeValue': 'VPC'
                    }
                ]
            },
            {
                'AttributeName': 'max-elastic-ips',
                'AttributeValues': [
                    {
                        'AttributeValue': '0'
                    }
                ]
            },
        ]
    }

    test_find_usage_spot_instances = {
        'SpotInstanceRequests': [
            {
                'SpotInstanceRequestId': 'reqID1',
                'SpotPrice': 'string',
                'Type': 'one-time',
                'State': 'closed',
                'Fault': {
                    'Code': 'string',
                    'Message': 'string'
                },
                'Status': {
                    'Code': 'string',
                    'UpdateTime': datetime(2015, 1, 1),
                    'Message': 'string'
                },
                'ValidFrom': datetime(2015, 1, 1),
                'ValidUntil': datetime(2015, 1, 1),
                'LaunchGroup': 'string',
                'AvailabilityZoneGroup': 'string',
                'LaunchSpecification': {
                    'ImageId': 'string',
                    'KeyName': 'string',
                    'SecurityGroups': [
                        {
                            'GroupName': 'string',
                            'GroupId': 'string'
                        },
                    ],
                    'UserData': 'string',
                    'AddressingType': 'string',
                    'InstanceType': 't1.micro',
                    'Placement': {
                        'AvailabilityZone': 'string',
                        'GroupName': 'string'
                    },
                    'KernelId': 'string',
                    'RamdiskId': 'string',
                    'BlockDeviceMappings': [
                        {
                            'VirtualName': 'string',
                            'DeviceName': 'string',
                            'Ebs': {
                                'SnapshotId': 'string',
                                'VolumeSize': 123,
                                'DeleteOnTermination': True,
                                'VolumeType': 'standard',
                                'Iops': 123,
                                'Encrypted': True
                            },
                            'NoDevice': 'string'
                        },
                    ],
                    'SubnetId': 'string',
                    'NetworkInterfaces': [
                        {
                            'NetworkInterfaceId': 'string',
                            'DeviceIndex': 123,
                            'SubnetId': 'string',
                            'Description': 'string',
                            'PrivateIpAddress': 'string',
                            'Groups': [
                                'string',
                            ],
                            'DeleteOnTermination': True,
                            'PrivateIpAddresses': [
                                {
                                    'PrivateIpAddress': 'string',
                                    'Primary': True
                                },
                            ],
                            'SecondaryPrivateIpAddressCount': 123,
                            'AssociatePublicIpAddress': True
                        },
                    ],
                    'IamInstanceProfile': {
                        'Arn': 'string',
                        'Name': 'string'
                    },
                    'EbsOptimized': True,
                    'Monitoring': {
                        'Enabled': True
                    }
                },
                'InstanceId': 'string',
                'CreateTime': datetime(2015, 1, 1),
                'ProductDescription': 'Linux/UNIX (Amazon VPC)',
                'BlockDurationMinutes': 123,
                'ActualBlockHourlyPrice': 'string',
                'Tags': [
                    {
                        'Key': 'string',
                        'Value': 'string'
                    },
                ],
                'LaunchedAvailabilityZone': 'string'
            },
            {
                'SpotInstanceRequestId': 'reqID2',
                'Type': 'persistent',
                'State': 'active',
            },
            {
                'SpotInstanceRequestId': 'reqID3',
                'Type': 'persistent',
                'State': 'open',
            },
            {
                'SpotInstanceRequestId': 'reqID4',
                'Type': 'persistent',
                'State': 'failed',
            },
        ]
    }

    test_find_usage_spot_fleets = {
        'SpotFleetRequestConfigs': [
            {
                'SpotFleetRequestId': 'req1',
                'SpotFleetRequestState': 'failed',
                'SpotFleetRequestConfig': {
                    'ClientToken': 'string',
                    'SpotPrice': 'string',
                    'TargetCapacity': 456,
                    'ValidFrom': datetime(2015, 1, 1),
                    'ValidUntil': datetime(2015, 1, 1),
                    'TerminateInstancesWithExpiration': True,
                    'IamFleetRole': 'string',
                    'LaunchSpecifications': [
                        {
                            'ImageId': 'string',
                            'KeyName': 'string',
                            'SecurityGroups': [
                                {
                                    'GroupName': 'string',
                                    'GroupId': 'string'
                                },
                            ],
                            'UserData': 'string',
                            'AddressingType': 'string',
                            'InstanceType': 't1.micro',
                            'Placement': {
                                'AvailabilityZone': 'string',
                                'GroupName': 'string'
                            },
                            'KernelId': 'string',
                            'RamdiskId': 'string',
                            'BlockDeviceMappings': [
                                {
                                    'VirtualName': 'string',
                                    'DeviceName': 'string',
                                    'Ebs': {
                                        'SnapshotId': 'string',
                                        'VolumeSize': 123,
                                        'DeleteOnTermination': True,
                                        'VolumeType': 'standard',
                                        'Iops': 123,
                                        'Encrypted': True
                                    },
                                    'NoDevice': 'string'
                                },
                            ],
                            'Monitoring': {
                                'Enabled': True
                            },
                            'SubnetId': 'string',
                            'NetworkInterfaces': [
                                {
                                    'NetworkInterfaceId': 'string',
                                    'DeviceIndex': 123,
                                    'SubnetId': 'string',
                                    'Description': 'string',
                                    'PrivateIpAddress': 'string',
                                    'Groups': [
                                        'string',
                                    ],
                                    'DeleteOnTermination': True,
                                    'PrivateIpAddresses': [
                                        {
                                            'PrivateIpAddress': 'string',
                                            'Primary': True
                                        },
                                    ],
                                    'SecondaryPrivateIpAddressCount': 123,
                                    'AssociatePublicIpAddress': True
                                },
                            ],
                            'IamInstanceProfile': {
                                'Arn': 'string',
                                'Name': 'string'
                            },
                            'EbsOptimized': True,
                            'WeightedCapacity': 123.0,
                            'SpotPrice': 'string'
                        },
                    ],
                    'ExcessCapacityTerminationPolicy': 'default',
                    'AllocationStrategy': 'lowestPrice',
                    'FulfilledCapacity': 123.0,
                    'Type': 'request'
                },
                'CreateTime': datetime(2015, 1, 1)
            },
            {
                'SpotFleetRequestId': 'req2',
                'SpotFleetRequestState': 'active',
                'SpotFleetRequestConfig': {
                    'TargetCapacity': 11,
                    'LaunchSpecifications': [
                        {
                            'ImageId': 'string',
                        },
                        {
                            'ImageId': 'string',
                        },
                        {
                            'ImageId': 'string',
                        },
                    ],
                    'Type': 'request'
                },
            },
            {
                'SpotFleetRequestId': 'req3',
                'SpotFleetRequestState': 'modifying',
                'SpotFleetRequestConfig': {
                    'TargetCapacity': 22,
                    'LaunchSpecifications': [
                        {
                            'ImageId': 'string',
                        },
                        {
                            'ImageId': 'string',
                        },
                        {
                            'ImageId': 'string',
                        },
                        {
                            'ImageId': 'string',
                        },
                    ],
                    'Type': 'request'
                },
            },
            {
                'SpotFleetRequestId': 'req4',
                'SpotFleetRequestState': 'active',
                'SpotFleetRequestConfig': {
                    'TargetCapacity': 33,
                    'LaunchSpecifications': [
                        {
                            'ImageId': 'string',
                        },
                    ],
                    'Type': 'request'
                },
            },
        ]
    }


class IAM(object):

    test_update_limits_from_api = {
        'AccessKeysPerUserQuota': 2,
        'AccountAccessKeysPresent': 1,
        'AccountMFAEnabled': 0,
        'AccountSigningCertificatesPresent': 3,
        'AssumeRolePolicySizeQuota': 2048,
        'AttachedPoliciesPerGroupQuota': 11,
        'AttachedPoliciesPerRoleQuota': 12,
        'AttachedPoliciesPerUserQuota': 13,
        'GroupPolicySizeQuota': 5120,
        'Groups': 25,
        'GroupsPerUserQuota': 14,
        'GroupsQuota': 100,
        'InstanceProfiles': 394,
        'InstanceProfilesQuota': 500,
        'MFADevices': 4,
        'MFADevicesInUse': 5,
        'Policies': 17,
        'PoliciesQuota': 1000,
        'PolicySizeQuota': 5120,
        'PolicyVersionsInUse': 53,
        'PolicyVersionsInUseQuota': 10000,
        'Providers': 6,
        'RolePolicySizeQuota': 10240,
        'Roles': 375,
        'RolesQuota': 501,
        'ServerCertificates': 55,
        'ServerCertificatesQuota': 101,
        'SigningCertificatesPerUserQuota': 7,
        'UserPolicySizeQuota': 2048,
        'Users': 152,
        'UsersQuota': 5000,
        'VersionsPerPolicyQuota': 8
    }


class Firehose(object):

    test_list_delivery_streams = [
        {
            'DeliveryStreamNames': [
                'first-page-stream1',
                'first-page-stream2',
                'first-page-stream3',
                'first-page-stream4',
                'first-page-stream5',
                'first-page-stream6',
                'first-page-stream7',
                'first-page-stream8',
                'first-page-stream9',
                'first-page-stream10',
            ],
            'HasMoreDeliveryStreams': True,
            'ResponseMetadata': {
                'HTTPStatusCode': 200,
                'RequestId': '1aaaaaaa-bbbb-cccc-dddd-eeeeeeeeeeee'
            }
        },
        {
            'DeliveryStreamNames': [
                'second-page-stream11',
            ],
            'HasMoreDeliveryStreams': False,
            'ResponseMetadata': {
                'HTTPStatusCode': 200,
                'RequestId': '2aaaaaaa-bbbb-cccc-dddd-eeeeeeeeeeee'
            }
        }
    ]


class Redshift(object):

    test_describe_cluster_snapshots = {
        'Snapshots': [
            {
                "EstimatedSecondsToCompletion": 0,
                "OwnerAccount": "123456789",
                "CurrentBackupRateInMegaBytesPerSecond": 1.0,
                "ActualIncrementalBackupSizeInMegaBytes": 1.0,
                "NumberOfNodes": 1,
                "Status": "available",
                "VpcId": "vpc-123456",
                "ClusterVersion": "1.0",
                "Tags": [],
                "MasterUsername": "username",
                "TotalBackupSizeInMegaBytes": 10.0,
                "DBName": "test",
                "BackupProgressInMegaBytes": 4.0,
                "ClusterCreateTime": "2017-01-01T00:00:00.000Z",
                "RestorableNodeTypes": [
                    "dc1.large"
                ],
                "EncryptedWithHSM": False,
                "ClusterIdentifier": "test12346",
                "SnapshotCreateTime": "2017-01-04T00:00:00.000Z",
                "AvailabilityZone": "us-east-1e",
                "NodeType": "dc1.large",
                "Encrypted": False,
                "ElapsedTimeInSeconds": 0,
                "SnapshotType": "manual",
                "Port": 1234,
                "SnapshotIdentifier": "snapshot1"
            },
            {
                "EstimatedSecondsToCompletion": 0,
                "OwnerAccount": "123456789",
                "CurrentBackupRateInMegaBytesPerSecond": 1.0,
                "ActualIncrementalBackupSizeInMegaBytes": 1.0,
                "NumberOfNodes": 1,
                "Status": "available",
                "VpcId": "vpc-123456",
                "ClusterVersion": "1.0",
                "Tags": [],
                "MasterUsername": "username",
                "TotalBackupSizeInMegaBytes": 10.0,
                "DBName": "test",
                "BackupProgressInMegaBytes": 4.0,
                "ClusterCreateTime": "2017-01-01T00:00:00.000Z",
                "RestorableNodeTypes": [
                    "dc1.large"
                ],
                "EncryptedWithHSM": False,
                "ClusterIdentifier": "test12346",
                "SnapshotCreateTime": "2017-01-04T00:00:00.000Z",
                "AvailabilityZone": "us-east-1e",
                "NodeType": "dc1.large",
                "Encrypted": False,
                "ElapsedTimeInSeconds": 0,
                "SnapshotType": "manual",
                "Port": 1234,
                "SnapshotIdentifier": "snapshot2"
            }
        ]
    }

    test_describe_cluster_subnet_groups = {
        "ClusterSubnetGroups": [
            {
                "Subnets": [
                    {
                        "SubnetStatus": "Active",
                        "SubnetIdentifier": "subnet-1",
                        "SubnetAvailabilityZone": {
                            "Name": "region-name"
                        }
                    },
                    {
                        "SubnetStatus": "Active",
                        "SubnetIdentifier": "subnet-2",
                        "SubnetAvailabilityZone": {
                            "Name": "alt-region-name"
                        }
                    }
                ],
                "VpcId": "vpc-1",
                "Description": "Redshift Subnet Group for Test1",
                "Tags": [],
                "SubnetGroupStatus": "Complete",
                "ClusterSubnetGroupName": "groupname1"
            },
            {
                "Subnets": [
                    {
                        "SubnetStatus": "Active",
                        "SubnetIdentifier": "subnet-3",
                        "SubnetAvailabilityZone": {
                            "Name": "alt-region-name"
                        }
                    },
                    {
                        "SubnetStatus": "Active",
                        "SubnetIdentifier": "subnet-4",
                        "SubnetAvailabilityZone": {
                            "Name": "region-name"
                        }
                    }
                ],
                "VpcId": "vpc-2",
                "Description": "Redshift Subnet Group for Test2",
                "Tags": [],
                "SubnetGroupStatus": "Complete",
                "ClusterSubnetGroupName": "groupname2"
            },
            {
                "Subnets": [
                    {
                        "SubnetStatus": "Active",
                        "SubnetIdentifier": "subnet-5",
                        "SubnetAvailabilityZone": {
                            "Name": "alt-region-name"
                        }
                    },
                    {
                        "SubnetStatus": "Active",
                        "SubnetIdentifier": "subnet-6",
                        "SubnetAvailabilityZone": {
                            "Name": "region-name"
                        }
                    }
                ],
                "VpcId": "vpc-3",
                "Description": "Redshift Subnet Group for Test3",
                "Tags": [],
                "SubnetGroupStatus": "Complete",
                "ClusterSubnetGroupName": "groupname3"
            }
        ]
    }


class ApiGateway(object):

    get_rest_apis = [
        {
            'items': [
                {
                    'id': 'api3',
                    'name': 'api3name',
                    'description': 'api3desc',
                    'createdDate': datetime(2015, 1, 1),
                    'version': 'api3ver',
                    'warnings': [
                        'string',
                    ],
                    'binaryMediaTypes': [
                        'string',
                    ],
                    'endpointConfiguration': {
                        'types': ['PRIVATE']
                    }
                },
                {
                    'id': 'api2',
                    'name': 'api2name',
                    'description': 'api2desc',
                    'createdDate': datetime(2016, 1, 1),
                    'version': 'api2ver',
                    'warnings': [],
                    'binaryMediaTypes': [],
                    'endpointConfiguration': {
                        'types': ['REGIONAL']
                    }
                }
            ],
            'NextToken': 'string'
        },
        {
            'items': [
                {
                    'id': 'api1',
                    'name': 'api1name',
                    'description': 'api1desc',
                    'createdDate': datetime(2017, 1, 1),
                    'version': 'api1ver',
                    'warnings': [
                        'string',
                    ],
                    'binaryMediaTypes': [
                        'string',
                    ],
                    'endpointConfiguration': {
                        'types': ['REGIONAL']
                    }
                },
                {
                    'id': 'api4',
                    'name': 'api4name',
                    'description': 'api4desc',
                    'createdDate': datetime(2017, 1, 2),
                    'version': 'api4ver',
                    'warnings': [
                        'string',
                    ],
                    'binaryMediaTypes': [
                        'string',
                    ],
                    'endpointConfiguration': {
                        'types': ['EDGE']
                    }
                },
                {
                    'id': 'api5',
                    'name': 'api5name',
                    'description': 'api5desc',
                    'createdDate': datetime(2017, 1, 2),
                    'version': 'api5ver',
                    'warnings': [
                        'string',
                    ],
                    'binaryMediaTypes': [
                        'string',
                    ],
                    'endpointConfiguration': {
                        'types': ['EDGE']
                    }
                }
            ]
        }
    ]

    resources_api1 = [
        {
            'items': [
                {
                    'id': 'api1res1',
                    'parentId': 'string',
                    'pathPart': 'string',
                    'path': 'string',
                    'resourceMethods': {
                        'string': {
                            'httpMethod': 'string',
                            'authorizationType': 'string',
                            'authorizerId': 'string',
                            'apiKeyRequired': False,
                            'requestValidatorId': 'string',
                            'operationName': 'string',
                            'requestParameters': {
                                'string': False
                            },
                            'requestModels': {
                                'string': 'string'
                            },
                            'methodResponses': {
                                'string': {
                                    'statusCode': 'string',
                                    'responseParameters': {
                                        'string': True
                                    },
                                    'responseModels': {
                                        'string': 'string'
                                    }
                                }
                            },
                            'methodIntegration': {
                                'type': 'HTTP',
                                'httpMethod': 'string',
                                'uri': 'string',
                                'credentials': 'string',
                                'requestParameters': {
                                    'string': 'string'
                                },
                                'requestTemplates': {
                                    'string': 'string'
                                },
                                'passthroughBehavior': 'string',
                                'contentHandling': 'CONVERT_TO_BINARY',
                                'cacheNamespace': 'string',
                                'cacheKeyParameters': [
                                    'string',
                                ],
                                'integrationResponses': {
                                    'string': {
                                        'statusCode': 'string',
                                        'selectionPattern': 'string',
                                        'responseParameters': {
                                            'string': 'string'
                                        },
                                        'responseTemplates': {
                                            'string': 'string'
                                        },
                                        'contentHandling': 'CONVERT_TO_BINARY'
                                    }
                                }
                            }
                        }
                    }
                },
                {
                    'id': 'api1res2',
                    'parentId': 'string',
                    'pathPart': 'string',
                    'path': 'string',
                    'resourceMethods': {
                        'string': {
                            'httpMethod': 'string',
                            'authorizationType': 'string',
                            'authorizerId': 'string',
                            'apiKeyRequired': False,
                            'requestValidatorId': 'string',
                            'operationName': 'string',
                            'requestParameters': {
                                'string': False
                            },
                            'requestModels': {
                                'string': 'string'
                            },
                            'methodResponses': {
                                'string': {
                                    'statusCode': 'string',
                                    'responseParameters': {
                                        'string': True
                                    },
                                    'responseModels': {
                                        'string': 'string'
                                    }
                                }
                            },
                            'methodIntegration': {
                                'type': 'AWS_PROXY',
                                'httpMethod': 'string',
                                'uri': 'string',
                                'credentials': 'string',
                                'requestParameters': {
                                    'string': 'string'
                                },
                                'requestTemplates': {
                                    'string': 'string'
                                },
                                'passthroughBehavior': 'string',
                                'contentHandling': 'CONVERT_TO_TEXT',
                                'cacheNamespace': 'string',
                                'cacheKeyParameters': [
                                    'string',
                                ],
                                'integrationResponses': {
                                    'string': {
                                        'statusCode': 'string',
                                        'selectionPattern': 'string',
                                        'responseParameters': {
                                            'string': 'string'
                                        },
                                        'responseTemplates': {
                                            'string': 'string'
                                        },
                                        'contentHandling': 'CONVERT_TO_TEXT'
                                    }
                                }
                            }
                        }
                    }
                }
            ],
            'NextToken': 'string'
        },
        {
            'items': [
                {
                    'id': 'api1res3',
                    'parentId': 'string',
                    'pathPart': 'string',
                    'path': 'string',
                    'resourceMethods': {
                        'string': {
                            'httpMethod': 'string',
                            'authorizationType': 'string',
                            'authorizerId': 'string',
                            'apiKeyRequired': False,
                            'requestValidatorId': 'string',
                            'operationName': 'string',
                            'requestParameters': {
                                'string': False
                            },
                            'requestModels': {
                                'string': 'string'
                            },
                            'methodResponses': {
                                'string': {
                                    'statusCode': 'string',
                                    'responseParameters': {
                                        'string': True
                                    },
                                    'responseModels': {
                                        'string': 'string'
                                    }
                                }
                            },
                            'methodIntegration': {
                                'type': 'HTTP',
                                'httpMethod': 'string',
                                'uri': 'string',
                                'credentials': 'string',
                                'requestParameters': {
                                    'string': 'string'
                                },
                                'requestTemplates': {
                                    'string': 'string'
                                },
                                'passthroughBehavior': 'string',
                                'contentHandling': 'CONVERT_TO_TEXT',
                                'cacheNamespace': 'string',
                                'cacheKeyParameters': [
                                    'string',
                                ],
                                'integrationResponses': {
                                    'string': {
                                        'statusCode': 'string',
                                        'selectionPattern': 'string',
                                        'responseParameters': {
                                            'string': 'string'
                                        },
                                        'responseTemplates': {
                                            'string': 'string'
                                        },
                                        'contentHandling': 'CONVERT_TO_TEXT'
                                    }
                                }
                            }
                        }
                    }
                }
            ]
        }
    ]

    resources_api2 = [
        {
            'items': [
                {
                    'id': 'api2res1',
                    'parentId': 'string',
                    'pathPart': 'string',
                    'path': 'string',
                    'resourceMethods': {
                        'string': {
                            'httpMethod': 'string',
                            'authorizationType': 'string',
                            'authorizerId': 'string',
                            'apiKeyRequired': False,
                            'requestValidatorId': 'string',
                            'operationName': 'string',
                            'requestParameters': {
                                'string': False
                            },
                            'requestModels': {
                                'string': 'string'
                            },
                            'methodResponses': {
                                'string': {
                                    'statusCode': 'string',
                                    'responseParameters': {
                                        'string': True
                                    },
                                    'responseModels': {
                                        'string': 'string'
                                    }
                                }
                            },
                            'methodIntegration': {
                                'type': 'HTTP',
                                'httpMethod': 'string',
                                'uri': 'string',
                                'credentials': 'string',
                                'requestParameters': {
                                    'string': 'string'
                                },
                                'requestTemplates': {
                                    'string': 'string'
                                },
                                'passthroughBehavior': 'string',
                                'contentHandling': 'CONVERT_TO_BINARY',
                                'cacheNamespace': 'string',
                                'cacheKeyParameters': [
                                    'string',
                                ],
                                'integrationResponses': {
                                    'string': {
                                        'statusCode': 'string',
                                        'selectionPattern': 'string',
                                        'responseParameters': {
                                            'string': 'string'
                                        },
                                        'responseTemplates': {
                                            'string': 'string'
                                        },
                                        'contentHandling': 'CONVERT_TO_TEXT'
                                    }
                                }
                            }
                        }
                    }
                },
            ],
            'NextToken': 'string'
        },
        {
            'items': [
                {
                    'id': 'api2res2',
                    'parentId': 'string',
                    'pathPart': 'string',
                    'path': 'string',
                    'resourceMethods': {
                        'string': {
                            'httpMethod': 'string',
                            'authorizationType': 'string',
                            'authorizerId': 'string',
                            'apiKeyRequired': False,
                            'requestValidatorId': 'string',
                            'operationName': 'string',
                            'requestParameters': {
                                'string': False
                            },
                            'requestModels': {
                                'string': 'string'
                            },
                            'methodResponses': {
                                'string': {
                                    'statusCode': 'string',
                                    'responseParameters': {
                                        'string': True
                                    },
                                    'responseModels': {
                                        'string': 'string'
                                    }
                                }
                            },
                            'methodIntegration': {
                                'type': 'AWS_PROXY',
                                'httpMethod': 'string',
                                'uri': 'string',
                                'credentials': 'string',
                                'requestParameters': {
                                    'string': 'string'
                                },
                                'requestTemplates': {
                                    'string': 'string'
                                },
                                'passthroughBehavior': 'string',
                                'contentHandling': 'CONVERT_TO_TEXT',
                                'cacheNamespace': 'string',
                                'cacheKeyParameters': [
                                    'string',
                                ],
                                'integrationResponses': {
                                    'string': {
                                        'statusCode': 'string',
                                        'selectionPattern': 'string',
                                        'responseParameters': {
                                            'string': 'string'
                                        },
                                        'responseTemplates': {
                                            'string': 'string'
                                        },
                                        'contentHandling': 'CONVERT_TO_TEXT'
                                    }
                                }
                            }
                        }
                    }
                }
            ]
        }
    ]

    resources_api3 = [{'items': []}]

    resources_api4 = [{'items': []}]

    resources_api5 = [{'items': []}]

    get_resources = {
        'api1': resources_api1,
        'api2': resources_api2,
        'api3': resources_api3,
        'api4': resources_api4,
        'api5': resources_api5
    }

    doc_parts = {
        'api1': [
            {
                'id': 'string',
                'location': {
                    'type': 'API',
                    'path': 'string',
                    'method': 'string',
                    'statusCode': 'string',
                    'name': 'string'
                },
                'properties': 'string'
            },
            {
                'id': 'string',
                'location': {
                    'type': 'AUTHORIZER',
                    'path': 'string',
                    'method': 'string',
                    'statusCode': 'string',
                    'name': 'string'
                },
                'properties': 'string'
            },
            {
                'id': 'string',
                'location': {
                    'type': 'MODEL',
                    'path': 'string',
                    'method': 'string',
                    'statusCode': 'string',
                    'name': 'string'
                },
                'properties': 'string'
            },
            {
                'id': 'string',
                'location': {
                    'type': 'RESPONSE_BODY',
                    'path': 'string',
                    'method': 'string',
                    'statusCode': 'string',
                    'name': 'string'
                },
                'properties': 'string'
            },
        ],
        'api2': [
            {
                'id': 'string',
                'location': {
                    'type': 'API',
                    'path': 'string',
                    'method': 'string',
                    'statusCode': 'string',
                    'name': 'string'
                },
                'properties': 'string'
            }
        ],
        'api3': [
            {
                'id': 'string',
                'location': {
                    'type': 'API',
                    'path': 'string',
                    'method': 'string',
                    'statusCode': 'string',
                    'name': 'string'
                },
                'properties': 'string'
            },
            {
                'id': 'string',
                'location': {
                    'type': 'RESPONSE_BODY',
                    'path': 'string',
                    'method': 'string',
                    'statusCode': 'string',
                    'name': 'string'
                },
                'properties': 'string'
            }
        ],
        'api4': [
            {
                'id': 'string',
                'location': {
                    'type': 'API',
                    'path': 'string',
                    'method': 'string',
                    'statusCode': 'string',
                    'name': 'string'
                },
                'properties': 'string'
            }
        ],
        'api5': [
            {
                'id': 'string',
                'location': {
                    'type': 'API',
                    'path': 'string',
                    'method': 'string',
                    'statusCode': 'string',
                    'name': 'string'
                },
                'properties': 'string'
            }
        ],
    }

    stages = {
        'api1': {'item': [
            {
                'deploymentId': 'string',
                'clientCertificateId': 'string',
                'stageName': 'string',
                'description': 'string',
                'cacheClusterEnabled': True,
                'cacheClusterSize': '0.5',
                'cacheClusterStatus': 'AVAILABLE',
                'methodSettings': {
                    'string': {
                        'metricsEnabled': True,
                        'loggingLevel': 'string',
                        'dataTraceEnabled': True,
                        'throttlingBurstLimit': 123,
                        'throttlingRateLimit': 123.0,
                        'cachingEnabled': True,
                        'cacheTtlInSeconds': 123,
                        'cacheDataEncrypted': True,
                        'requireAuthorizationForCacheControl': True,
                        'unauthorizedCacheControlHeaderStrategy': 'FAIL_WITH_40'
                    }
                },
                'variables': {
                    'string': 'string'
                },
                'documentationVersion': 'string',
                'createdDate': datetime(2015, 1, 1),
                'lastUpdatedDate': datetime(2015, 1, 1)
            },
            {
                'deploymentId': 'foo'
            },
            {
                'deploymentId': 'bar'
            }
        ]},
        'api2': {
            'item': [
                {'deploymentId': 'baz'}
            ]
        },
        'api3': {
            'item': [
                {'deploymentId': 'blam'},
                {'deploymentId': 'blarg'}
            ]
        },
        'api4': {
            'item': [
                {'deploymentId': 'baz'}
            ]
        },
        'api5': {
            'item': [
                {'deploymentId': 'baz'}
            ]
        }
    }

    authorizers = {
        'api1': [
            {
                'id': 'string',
                'name': 'string',
                'type': 'TOKEN',
                'providerARNs': [
                    'string',
                ],
                'authType': 'string',
                'authorizerUri': 'string',
                'authorizerCredentials': 'string',
                'identitySource': 'string',
                'identityValidationExpression': 'string',
                'authorizerResultTtlInSeconds': 123
            }
        ],
        'api2': [
            {
                'id': 'string',
                'name': 'string',
                'type': 'REQUEST',
                'providerARNs': [
                    'string',
                ],
                'authType': 'string',
                'authorizerUri': 'string',
                'authorizerCredentials': 'string',
                'identitySource': 'string',
                'identityValidationExpression': 'string',
                'authorizerResultTtlInSeconds': 123
            },
            {
                'id': 'string',
                'name': 'string',
                'type': 'TOKEN',
                'providerARNs': [
                    'string',
                ],
                'authType': 'string',
                'authorizerUri': 'string',
                'authorizerCredentials': 'string',
                'identitySource': 'string',
                'identityValidationExpression': 'string',
                'authorizerResultTtlInSeconds': 123
            }
        ],
        'api3': [],
        'api4': [],
        'api5': []
    }

    plans = [
        {
            'items': [
                {
                    'id': 'string',
                    'name': 'string',
                    'description': 'string',
                    'apiStages': [
                        {
                            'apiId': 'string',
                            'stage': 'string'
                        },
                    ],
                    'throttle': {
                        'burstLimit': 123,
                        'rateLimit': 123.0
                    },
                    'quota': {
                        'limit': 123,
                        'offset': 123,
                        'period': 'DAY'
                    },
                    'productCode': 'string'
                },
                {
                    'id': 'string',
                    'name': 'string',
                    'description': 'string',
                    'apiStages': [
                        {
                            'apiId': 'string',
                            'stage': 'string'
                        },
                    ],
                    'throttle': {
                        'burstLimit': 123,
                        'rateLimit': 123.0
                    },
                    'quota': {
                        'limit': 123,
                        'offset': 123,
                        'period': 'WEEK'
                    },
                    'productCode': 'string'
                },
                {
                    'id': 'string',
                    'name': 'string',
                    'description': 'string',
                    'apiStages': [
                        {
                            'apiId': 'string',
                            'stage': 'string'
                        },
                    ],
                    'throttle': {
                        'burstLimit': 123,
                        'rateLimit': 123.0
                    },
                    'quota': {
                        'limit': 123,
                        'offset': 123,
                        'period': 'MONTH'
                    },
                    'productCode': 'string'
                }
            ],
            'NextToken': 'foo'
        },
        {
            'items': [
                {
                    'id': 'string',
                    'name': 'string',
                    'description': 'string',
                    'apiStages': [
                        {
                            'apiId': 'string',
                            'stage': 'string'
                        },
                    ],
                    'throttle': {
                        'burstLimit': 123,
                        'rateLimit': 123.0
                    },
                    'quota': {
                        'limit': 123,
                        'offset': 123,
                        'period': 'DAY'
                    },
                    'productCode': 'string'
                }
            ]
        }
    ]

    certs = [
        {
            'items': [
                {
                    'clientCertificateId': 'string',
                    'description': 'string',
                    'pemEncodedCertificate': 'string',
                    'createdDate': datetime(2015, 1, 1),
                    'expirationDate': datetime(2015, 1, 1)
                },
            ],
            'NextToken': 'string'
        },
        {
            'items': [
                {
                    'clientCertificateId': 'string',
                    'description': 'string',
                    'pemEncodedCertificate': 'string',
                    'createdDate': datetime(2015, 1, 1),
                    'expirationDate': datetime(2015, 1, 1)
                },
            ]
        }
    ]

    vpc_links = [
        {
            'items': [
                {
                    'id': 'vpcl-1',
                    'name': 'link1',
                    'description': 'desc1',
                    'status': 'AVAILABLE'
                }
            ]
        },
        {
            'items': [
                {
                    'id': 'vpcl-2',
                    'name': 'link2',
                    'description': 'desc2',
                    'status': 'AVAILABLE'
                },
                {
                    'id': 'vpcl-3',
                    'name': 'link3',
                    'description': 'desc3',
                    'status': 'PENDING'
                }
            ]
        }
    ]

    api_keys = [
        {
            'warnings': [
                'string',
            ],
            'items': [
                {
                    'id': 'string',
                    'value': 'string',
                    'name': 'string',
                    'customerId': 'string',
                    'description': 'string',
                    'enabled': True,
                    'createdDate': datetime(2015, 1, 1),
                    'lastUpdatedDate': datetime(2015, 1, 1),
                    'stageKeys': [
                        'string',
                    ]
                },
                {
                    'id': 'string',
                    'value': 'string',
                    'name': 'string',
                    'customerId': 'string',
                    'description': 'string',
                    'enabled': True,
                    'createdDate': datetime(2015, 1, 1),
                    'lastUpdatedDate': datetime(2015, 1, 1),
                    'stageKeys': [
                        'string',
                    ]
                }
            ],
            'NextToken': 'string'
        },
        {
            'warnings': [
                'string',
            ],
            'items': [
                {
                    'id': 'string',
                    'value': 'string',
                    'name': 'string',
                    'customerId': 'string',
                    'description': 'string',
                    'enabled': False,
                    'createdDate': datetime(2015, 1, 1),
                    'lastUpdatedDate': datetime(2015, 1, 1),
                    'stageKeys': [
                        'string',
                    ]
                },
            ],
            'NextToken': 'string'
        },
        {
            'warnings': [
                'string',
            ],
            'items': [
                {
                    'id': 'string',
                    'value': 'string',
                    'name': 'string',
                    'customerId': 'string',
                    'description': 'string',
                    'enabled': True,
                    'createdDate': datetime(2015, 1, 1),
                    'lastUpdatedDate': datetime(2015, 1, 1),
                    'stageKeys': [
                        'string',
                    ]
                },
            ]
        }
    ]


class DynamoDB(object):

    test_update_limits_from_api = {
        'AccountMaxReadCapacityUnits': 111,
        'AccountMaxWriteCapacityUnits': 222,
        'TableMaxReadCapacityUnits': 333,
        'TableMaxWriteCapacityUnits': 444
    }

    test_find_usage_dynamodb = [
        Mock(
            name='table1',
            global_secondary_indexes=[
                {
                    'IndexName': 't1gi1',
                    'KeySchema': [],
                    'Projection': {},
                    'IndexStatus': 'ACTIVE',
                    'Backfilling': False,
                    'ProvisionedThroughput': {
                        'LastIncreaseDateTime': datetime(2015, 1, 1),
                        'LastDecreaseDateTime': datetime(2016, 1, 1),
                        'NumberOfDecreasesToday': 0,
                        'ReadCapacityUnits': 10,
                        'WriteCapacityUnits': 20
                    },
                    'IndexSizeBytes': 100,
                    'ItemCount': 99,
                    'IndexArn': 't1gi1arn'
                },
                {
                    'IndexName': 't1gi2',
                    'KeySchema': [],
                    'Projection': {},
                    'IndexStatus': 'ACTIVE',
                    'Backfilling': False,
                    'ProvisionedThroughput': {
                        'LastIncreaseDateTime': datetime(2015, 1, 1),
                        'LastDecreaseDateTime': datetime(2016, 1, 1),
                        'NumberOfDecreasesToday': 0,
                        'ReadCapacityUnits': 44,
                        'WriteCapacityUnits': 66
                    },
                    'IndexSizeBytes': 100,
                    'ItemCount': 99,
                    'IndexArn': 't1gi2arn'
                }
            ],
            local_secondary_indexes=[
                {
                    'IndexName': 't1li1',
                    'KeySchema': [],
                    'Projection': {},
                    'IndexSizeBytes': 100,
                    'ItemCount': 99,
                    'IndexArn': 't1li1arn'
                },
                {
                    'IndexName': 't1li1',
                    'KeySchema': [],
                    'Projection': {},
                    'IndexSizeBytes': 100,
                    'ItemCount': 99,
                    'IndexArn': 't1li1arn'
                },
                {
                    'IndexName': 't1li1',
                    'KeySchema': [],
                    'Projection': {},
                    'IndexSizeBytes': 100,
                    'ItemCount': 99,
                    'IndexArn': 't1li1arn'
                }
            ],
            provisioned_throughput={
                'LastIncreaseDateTime': datetime(2015, 1, 1),
                'LastDecreaseDateTime': datetime(2016, 1, 1),
                'NumberOfDecreasesToday': 0,
                'ReadCapacityUnits': 10,
                'WriteCapacityUnits': 20
            }
        ),
        Mock(
            name='table2',
            global_secondary_indexes=[
                {
                    'IndexName': 't2gi1',
                    'KeySchema': [],
                    'Projection': {},
                    'IndexStatus': 'ACTIVE',
                    'Backfilling': False,
                    'ProvisionedThroughput': {
                        'LastIncreaseDateTime': datetime(2015, 1, 1),
                        'LastDecreaseDateTime': datetime(2016, 1, 1),
                        'NumberOfDecreasesToday': 0,
                        'ReadCapacityUnits': 3,
                        'WriteCapacityUnits': 5
                    },
                    'IndexSizeBytes': 100,
                    'ItemCount': 99,
                    'IndexArn': 't1gi1arn'
                }
            ],
            local_secondary_indexes=[
                {
                    'IndexName': 't2li1',
                    'KeySchema': [],
                    'Projection': {},
                    'IndexSizeBytes': 100,
                    'ItemCount': 99,
                    'IndexArn': 't1li1arn'
                }
            ],
            provisioned_throughput={
                'LastIncreaseDateTime': datetime(2015, 1, 1),
                'LastDecreaseDateTime': datetime(2016, 1, 1),
                'NumberOfDecreasesToday': 0,
                'ReadCapacityUnits': 333,
                'WriteCapacityUnits': 444
            }
        ),
        Mock(
            name='table3',
            global_secondary_indexes=None,
            local_secondary_indexes=None,
            provisioned_throughput={
                'LastIncreaseDateTime': datetime(2015, 1, 1),
                'LastDecreaseDateTime': datetime(2016, 1, 1),
                'NumberOfDecreasesToday': 0,
                'ReadCapacityUnits': 600,
                'WriteCapacityUnits': 800
            }
        )
    ]
    type(test_find_usage_dynamodb[0]).name = 'table1'
    type(test_find_usage_dynamodb[1]).name = 'table2'
    type(test_find_usage_dynamodb[2]).name = 'table3'


class Route53(object):
    test_get_hosted_zones = {
        "HostedZones": [
            {
                'Config': {
                    'PrivateZone': True
                },
                'Id': '/hostedzone/ABC',
                'Name': 'abc.example.com.'
            },
            {
                'Config': {
                    'PrivateZone': True
                },
                'Id': '/hostedzone/DEF',
                'Name': 'def.example.com.'
            },
            {
                'Config': {
                    'PrivateZone': False
                },
                'Id': '/hostedzone/GHI',
                'Name': 'ghi.example.com.'
            }
        ]
    }

    test_get_hosted_zone_limit = {
        '/hostedzone/ABC': {
            'MAX_RRSETS_BY_ZONE': {
                'Count': 7500,
                'Limit': {
                    'Type': 'MAX_RRSETS_BY_ZONE',
                    'Value': 10000
                }
            },
            'MAX_VPCS_ASSOCIATED_BY_ZONE': {
                'Count': 10,
                'Limit': {
                    'Type': 'MAX_VPCS_ASSOCIATED_BY_ZONE',
                    'Value': 100
                }
            }
        },
        '/hostedzone/DEF': {
            'MAX_RRSETS_BY_ZONE': {
                'Count': 2500,
                'Limit': {
                    'Type': 'MAX_RRSETS_BY_ZONE',
                    'Value': 10001
                }
            },
            'MAX_VPCS_ASSOCIATED_BY_ZONE': {
                'Count': 2,
                'Limit': {
                    'Type': 'MAX_VPCS_ASSOCIATED_BY_ZONE',
                    'Value': 101
                }
            }
        },
        '/hostedzone/GHI': {
            'MAX_RRSETS_BY_ZONE': {
                'Count': 5678,
                'Limit': {
                    'Type': 'MAX_RRSETS_BY_ZONE',
                    'Value': 10002
                }
            }
        }
    }


class CloudTrail(object):

    mock_describe_trails = {
        'trailList': [
            {
                'Name': 'trail1',
                'S3BucketName': 'string',
                'S3KeyPrefix': 'string',
                'SnsTopicName': 'string',
                'SnsTopicARN': 'string',
                'IncludeGlobalServiceEvents': True,
                'IsMultiRegionTrail': True,
                'HomeRegion': 'thisregion',
                'TrailARN': 'trailarn1',
                'LogFileValidationEnabled': True,
                'CloudWatchLogsLogGroupArn': 'string',
                'CloudWatchLogsRoleArn': 'string',
                'KmsKeyId': 'string',
                'HasCustomEventSelectors': False
            },
            {
                'Name': 'trail2',
                'S3BucketName': 'string',
                'S3KeyPrefix': 'string',
                'SnsTopicName': 'string',
                'SnsTopicARN': 'string',
                'IncludeGlobalServiceEvents': True,
                'IsMultiRegionTrail': True,
                'HomeRegion': 'thisregion',
                'TrailARN': 'trailarn2',
                'LogFileValidationEnabled': True,
                'CloudWatchLogsLogGroupArn': 'string',
                'CloudWatchLogsRoleArn': 'string',
                'KmsKeyId': 'string',
                'HasCustomEventSelectors': True
            },
            {
                'Name': 'trail3',
                'S3BucketName': 'string',
                'S3KeyPrefix': 'string',
                'SnsTopicName': 'string',
                'SnsTopicARN': 'string',
                'IncludeGlobalServiceEvents': True,
                'IsMultiRegionTrail': True,
                'HomeRegion': 'otherRegion',
                'TrailARN': 'trailarn3',
                'LogFileValidationEnabled': True,
                'CloudWatchLogsLogGroupArn': 'string',
                'CloudWatchLogsRoleArn': 'string',
                'KmsKeyId': 'string',
                'HasCustomEventSelectors': True
            },
            {
                'Name': 'trail4',
                'TrailARN': 'trailarn4',
                'HomeRegion': 'thisregion'
            }
        ],
    }

    mock_get_event_selectors = {
        'TrailARN': 'string',
        'EventSelectors': [
            {
                'ReadWriteType': 'ReadOnly',
                'IncludeManagementEvents': True,
                'DataResources': [
                    {
                        'Type': 'string',
                        'Values': [
                            'string',
                        ]
                    },
                    {
                        'Type': 'string',
                        'Values': [
                            'string',
                        ]
                    },
                    {
                        'Type': 'string',
                        'Values': [
                            'string',
                        ]
                    }
                ]
            },
            {
                'ReadWriteType': 'ReadOnly',
                'IncludeManagementEvents': True,
                'DataResources': []
            },
            {
                'ReadWriteType': 'ReadOnly',
                'IncludeManagementEvents': True
            }
        ]
    }


<<<<<<< HEAD
class Kinesis(object):
    mock_describe_limits = {
        'ShardLimit': 700,
        'OpenShardCount': 555
    }
=======
class EKS(object):

    test_find_clusters_usage_list = {
        'clusters': [
            'devel',
            'prod',
        ]
    }

    test_find_clusters_usage_describe = [
        {
            'cluster': {
                'name': 'devel',
                'resourcesVpcConfig': {
                    'securityGroupIds': [
                        'abc-1234',

                    ],
                    'publicAccessCidrs': [
                        '1.1.1.1/32',
                        '2.2.2.0/24',
                        '203.0.113.5/32'
                    ]
                },
            }
        },
        {
            'cluster': {
                'name': 'prod',
                'resourcesVpcConfig': {
                    'securityGroupIds': [
                        'foo-1234',
                        'bar-1234'
                    ],
                    'publicAccessCidrs': [
                        '1.1.1.1/32',
                    ]
                },
            }
        }
    ]

    test_find_clusters_usage_nodegrps = [
        {
            'nodegroups': [
                'managed-ng-1',
                'managed-ng-2'
            ]
        },
        {
            'nodegroups': [
                'managed-ng-3',
            ]
        }
    ]

    test_find_clusters_usage_fargates = [
        {
            'fargateProfileNames': [
                'foo',
            ]
        },
        {
            'fargateProfileNames': [
                'bar',
                'baz',
            ]
        }
    ]

    test_find_clusters_usage_fargate_prof = [
        {
            'fargateProfile': {
                'fargateProfileName': 'foo',
                'selectors': [
                    {
                        'namespace': "test_namespace1",
                        'labels': {
                            'key1': 'value1',
                        }
                    },
                ],
            }
        },
        {
            'fargateProfile': {
                'fargateProfileName': 'bar',
                'selectors': [
                    {
                        'namespace': "test_namespace1",
                        'labels': {
                            'key1': 'value1',
                        }
                    },
                    {
                        'namespace': "test_namespace2",
                        'labels': {
                            'key1': 'value1',
                            'key2': 'value2',
                        }
                    },
                ],
            }
        },
        {
            'fargateProfile': {
                'fargateProfileName': 'baz',
                'selectors': [
                    {
                        'namespace': "test_namespace1",
                        'labels': {
                            'key1': 'value1',
                        }
                    },
                    {
                        'namespace': "test_namespace2",
                        'labels': {
                            'key1': 'value1',
                            'key2': 'value2',
                        }
                    },
                    {
                        'namespace': "test_namespace3",
                        'labels': {
                            'key1': 'value1',
                            'key2': 'value2',
                            'key3': 'value3',
                        }
                    },
                ],
            }
        }
    ]
>>>>>>> 49e2bfb4
<|MERGE_RESOLUTION|>--- conflicted
+++ resolved
@@ -4586,13 +4586,13 @@
     }
 
 
-<<<<<<< HEAD
 class Kinesis(object):
     mock_describe_limits = {
         'ShardLimit': 700,
         'OpenShardCount': 555
     }
-=======
+
+
 class EKS(object):
 
     test_find_clusters_usage_list = {
@@ -4725,5 +4725,4 @@
                 ],
             }
         }
-    ]
->>>>>>> 49e2bfb4
+    ]